#include <stdio.h>
#include <stdlib.h>
#include <stdbool.h>

#include <errno.h>
#include <string.h>
#include <unistd.h>

#include <sys/wait.h>
#include <sys/types.h>
#include <sys/stat.h>

#include <fcntl.h>

#include "parser.c"
#include "parser.h"

#define MAXPATH 260

char *SHELL_ERROR_IDENTIFIER = "cursh";

/**
 * Redirects ifile to STDIN if ifile is not NULL and exists.
 * Redirects ofile to STDOUT, if it is not NULL.
 * If the ofile does not exist, it is created. 
 * If it exists, it is truncated if the append flag is false, 
 * and otherwise appended to.
 * The output file will have 760 permissions requested.
 *
 * @param ifile
 * @param ofile
 * @param append_flag 
 * @returns bool true on success or false on IO failure. 
 */
bool redirection(char *ifile, char *ofile, bool append_flag) {

  int flags = O_RDONLY;            
  bool in_fail = false;
  bool out_fail = false;
  int indesc, outdesc;
  mode_t mode;

  if (ifile != NULL) {    
    indesc = open(ifile, flags);    
    if (indesc == -1) {
      perror(SHELL_ERROR_IDENTIFIER);        
      in_fail = true;
    } else {
      if (dup2(indesc, STDIN_FILENO) == -1) {
        perror(SHELL_ERROR_IDENTIFIER);                
        in_fail = true;
      }      
      close(indesc);
    }
  }

  // 760 permissions requested for redirected output 
  // subject to process permissions umask
  mode = S_IRWXU | S_IRGRP | S_IWGRP; 

  if (!in_fail) {
    
    if (append_flag) {
      flags = O_WRONLY | O_APPEND | O_CREAT;
    } else {
      flags = O_WRONLY | O_TRUNC | O_CREAT;
    }
  
    if (ofile != NULL) {
      outdesc = open(ofile, flags, mode);
      if (outdesc == -1) {
        perror(SHELL_ERROR_IDENTIFIER);
        out_fail = true;          
      } else {
        if (dup2(outdesc, STDOUT_FILENO) == -1) {
          perror(SHELL_ERROR_IDENTIFIER);            
          out_fail = true;
        } 
        close(outdesc);
      }        
    }      

    if (!out_fail) {
      return true;
    }
  }            

  return false;
}

/*
<<<<<<< HEAD
 * function fork_yourself:
 * @param IS_INTERNAL: bool flag is it an internal command?
 * @param IS_ALONE: bool flag is it a single command?
 * @param *IS_PARENT: pointer will be set if fork results in a parent.
 * @param *IS_CHILD: pointer will be set if fork results in a child.
 * @return bool: returns -1 for an error, 0 if forked successfully.
 */

bool fork_yourself(bool IS_INTERNAL, bool IS_ALONE, bool *IS_PARENT, bool *IS_CHILD) {
  // First determine if we even need to fork:

  if (IS_INTERNAL && IS_ALONE){
    // Don't fork.
    // Set flags regardless
    *IS_PARENT = true;
    *IS_CHILD = false;

    return -1;
  } else{

    pid_t fpid;
    fpid = fork();
    
 
   if (fpid == -1) {            
      perror(SHELL_ERROR_IDENTIFIER); 
      // Done executing this command set, go back to the shell
      *IS_PARENT = true;
      *IS_CHILD = false;
      return fpid;
    }
    
    if (fpid == 0) {
      // I am the child
      // Set child and parent flags
      *IS_CHILD = true;
      *IS_PARENT = false;
      
      if (redirection(comms[i].ifile, comms[i].ofile, comms[i].append) == 0) {
	// Will not return if successful.                 
	execvp(comms[i].argv[0], comms[i].argv);    
	perror(SHELL_ERROR_IDENTIFIER);           
	exit(EXIT_FAILURE);
      }
      // Our implementation does not allow redirection of STDERR
      // Therefore if we are here, STDERR is the same as our shell,
      // and would be visible to the user.
      fprintf(stderr, "%s: Redirection for %s failed.\n", SHELL_ERROR_IDENTIFIER, comms[i].argv[0]);
      exit(EXIT_FAILURE);
    } else {
      // I am the parent
      
      // Wait for termination ONLY - not any other state changes.
      error_waitpid = waitpid(cpid, &status, 0);   
      
      if (error_waitpid == -1) {
	perror(SHELL_ERROR_IDENTIFIER); 
	// Stop executing this command set, go back to the shell              
	break;
      }
    }
    
  }
}




int main(void)
{
=======
 * Swap pipe_left and pipe_right pointers for readability of code if argument is 0
 * Pipe to pipe_right if argument is 2, then check for pipe errors if argument is 1
 * @param int **ptr_pipe_left pointer to a pointer to an array capable of holding two integer file descriptors
 * @param int **ptr_pipe_right pointer to a pointer to an array capable of holding two integer file descriptors
 * @param int flag 0, 1 are interpreted as described above.
 * @returns false on any error, and true on total success
 */
bool pipe_creation_handler(int **ptr_pipe_left, int **ptr_pipe_right, int flag) {
  int error_pipe;     // pipe return flag
  int *ptr_pipe_temp;     // pointer swap holder
  switch (flag) {
    case 0:
        ptr_pipe_temp = *ptr_pipe_left;
        *ptr_pipe_left = *ptr_pipe_right;
        *ptr_pipe_right = ptr_pipe_temp;
      break;
    case 1:
      error_pipe = pipe(*ptr_pipe_right);
      if (error_pipe >= 0) {
        break;
      }
    default:
      return false;    
  }  
  return true;
}

int main(void) {
>>>>>>> 8baa7417
  // Helpful Flags
  bool IS_NOT_ALONE, IS_ALONE, IS_INTERNAL, IS_EXTERNAL, IS_CD, IS_EXIT;
  bool IS_PARENT, IS_CHILD, IS_REDIRECTED, IS_FIRST, IS_LAST, IS_MIDDLE;

  // Pipe Holders
  int *pipe_left;
  int *pipe_right;   
  
  // Holders for dup'd STDIN, OUT in case of redirected internal commands
  int ORIGINAL_STDIN, ORIGINAL_STDOUT; 

  // Holder for command string from STDIO.
  // Max size is 1 KiB
  char str[1024];
  
  // This gets the current username
  char *login;
  login = getlogin();

  // This is the current working directory
  // This will be updated on cd commands run internally
  char cwd[MAXPATH];
  getcwd(cwd, sizeof(cwd));

  // Error Flag Holders
  char *error_fgets;  // fgets return flag
  char *error_getenv; // getenv return flag
  int error_chdir;    // chdir return flag
  int error_waitpid;  // waitpid return flag
  int status;         // waitpid child status holder  
  
  // for execution & internal/external checking
  char *command_name;

  int command_length;  
  // parsed command holder + pointer for counting number of commands
  command *comms = NULL;
  command *command_walker;

  // for loop iteration variable
  int i;
  
  


  // This will never be freed until we exit (and then by default).
  pipe_left = malloc(2*sizeof(int));
  pipe_right = malloc(2*sizeof(int));
  if ((pipe_left == NULL) || (pipe_right == NULL)) {
    fprintf(stderr, "%s: Could not allocate holder for potential pipes. Exiting.\n", SHELL_ERROR_IDENTIFIER);
    exit(EXIT_FAILURE);
  }
  // *(pipe_left) = 1;
  // *(pipe_left+1) = 2;
  // *(pipe_right) = 3;
  // *(pipe_right+1) = 4;

  // Holds $HOME result from getenv call.
  // This will never be freed until we exit (and then by default).
  char *myhomedirectory = malloc(sizeof(char) * MAXPATH);  
  if (myhomedirectory == NULL) {
    fprintf(stderr, "%s: Could not allocate holder for home directory. Exiting.\n", SHELL_ERROR_IDENTIFIER);
    exit(EXIT_FAILURE);
  }


  /* 
    Curiosity Shell Control Flow
  */
  while(1){
    free_commands(comms);
    
    printf("%s:%s> ", login, cwd);
    error_fgets = fgets(str, 1024, stdin);
    if (error_fgets == NULL) {
      // Either because of EOF or STDIN read error. Can't tell, and 
      // correct behavior is to terminate so:
      exit(EXIT_SUCCESS);
    }
    command_length = strlen((const char *) str);
    
    if (command_length == 0) {
      comms = NULL;
      continue;
    }

    str[command_length-1] = '\0';
    comms = get_commands(str);           
    
    // Create another prompt in the next iteration
    if (comms == NULL) {
      continue;
    }

    // count number of commands, command_length
    command_length = 0;
    command_walker = comms;
    while (command_walker->argv != NULL) {
      command_length += 1;
      command_walker += 1;
    }
    
    // Set IS_ALONE, IS_NOT_ALONE Flags
    IS_ALONE = false;
    IS_NOT_ALONE = false;
    if (command_length == 1) IS_ALONE = true;
    if (command_length > 1) IS_NOT_ALONE = true;

    /* Handle Latest Set of Commands */
    for (i = 0; i < command_length; i++) {
      /*
        Set Flags for THIS command
        IS_FIRST, IS_MIDDLE, IS_LAST, IS_INTERNAL, IS_EXTERNAL, IS_CD, IS_EXIT
      */
      
      command_name = comms[i].argv[0];        

      IS_FIRST = false;
      IS_MIDDLE = false;
      IS_LAST = false;

      if (i == 0) {
        IS_FIRST = true;
      }
      if (i == (command_length-1)) {
        IS_LAST = true;
      }
      if ((!IS_FIRST) && (!IS_LAST)) {
        IS_MIDDLE = true;
      }

      IS_INTERNAL = false;
      IS_EXTERNAL = false;
      IS_CD = false;
      IS_EXIT = false;
      if (strcmp((const char *)command_name, (const char *) "cd") == 0) IS_CD = true;
      if (strcmp((const char *)command_name, (const char *) "exit") == 0) IS_EXIT = true;
      if (IS_CD || IS_EXIT) IS_INTERNAL = true;
      if (IS_INTERNAL) IS_EXTERNAL = false;

      /*
        Pipe & Fork Handler (fork_yourself), 
        Set IS_PARENT, IS_CHILD in fork_yourself, and use its return value to determine error
      */

      if (IS_FIRST && IS_ALONE) {
        // No piping        
        
        // Fork and set IS_PARENT, IS_CHILD
        if (!fork_yourself(IS_INTERNAL, IS_ALONE, &IS_PARENT, &IS_CHILD)) { 
          break; 
        }

        // No pipe handling

      } else if (IS_FIRST && IS_NOT_ALONE) {
        // pipe to pipe_right, check for pipe errors & return to prompt if errors found.
        if (!pipe_creation_handler(&pipe_left, &pipe_right, 1)) {
          fprintf(stderr, "%s: Right-pipe creation error for command %s.\n", SHELL_ERROR_IDENTIFIER, command_name);
          break;
        }
        
        // Fork and set IS_PARENT, IS_CHILD
        if (!fork_yourself(IS_INTERNAL, IS_ALONE, &IS_PARENT, &IS_CHILD)) { 
          break; 
        }

        // parent closes pipe_right_write
        // errors reported by close are inconsequential
        if (IS_PARENT) {
          close(pipe_right[1]);
        } 
        
        // child closes pipe_right_read
        // child duplicates pipe_right_write to stdout, then closes it.          
        // errors reported by close are inconsequential
        if (IS_CHILD) {
          close(pipe_right[0]);
          if (dup2(pipe_right[1], STDOUT_FILENO) == -1) {
            perror(SHELL_ERROR_IDENTIFIER);
            exit(EXIT_FAILURE);
          }
          close(pipe_right[1]);
        }
        
      } else if (IS_LAST && IS_NOT_ALONE) {
        // swap pipe_left/pipe_right
        // no piping        
        pipe_creation_handler(&pipe_left, &pipe_right, 0);                            
        
        // Fork and set IS_PARENT, IS_CHILD        
        if (!fork_yourself(IS_INTERNAL, IS_ALONE, &IS_PARENT, &IS_CHILD)) { 
          break; 
        }

        // parent closees pipe_left_read
        // errors reported by close are inconsequential
        if (IS_PARENT) {
          close(pipe_left[0]);
        }

        // child duplicates pipe_left_read to its stdin, then closes it
        // errors reported by close are inconsequential
        if (IS_CHILD) {
          if (dup2(pipe_left[0], STDIN_FILENO) == -1) {
            perror(SHELL_ERROR_IDENTIFIER);
            exit(EXIT_FAILURE);
          }
          close(pipe_left[0]);
        }

      } else if (IS_MIDDLE && IS_NOT_ALONE) {
        // swap pipe_left/pipe_right
        pipe_creation_handler(&pipe_left, &pipe_right, 0);                            
        // pipe to pipe_right, check for pipe errors & return to prompt if errors found.        
        if (!pipe_creation_handler(&pipe_left, &pipe_right, 1)) {
          fprintf(stderr, "%s: Right-pipe creation error for command %s.\n", SHELL_ERROR_IDENTIFIER, command_name);
          break;
        }        

        // Fork and set IS_PARENT, IS_CHILD
        if (!fork_yourself(IS_INTERNAL, IS_ALONE, &IS_PARENT, &IS_CHILD)) { 
          break; 
        }

        // parent closes pipe_left_read and pipe_right_write
        // errors reported by close are inconsequential
        if (IS_PARENT) {
          close(pipe_left[0]);
          close(pipe_right[1]);
        }

        // child closes pipe_right_read, duplicates pipe_left_read to stdin,
        // pipe_right_write to stdout, then closes both.
        // errors reported by close are inconsequential
        if (IS_CHILD) {
          close(pipe_right[0]);
          if (dup2(pipe_left[0], STDIN_FILENO) == -1) {
            perror(SHELL_ERROR_IDENTIFIER);
            exit(EXIT_FAILURE);
          }
          if (dup2(pipe_right[1], STDOUT_FILENO) == -1) {
            perror(SHELL_ERROR_IDENTIFIER);
            exit(EXIT_FAILURE);
          }
          close(pipe_left[0]);
          close(pipe_right[1]);
        }

      } else {
        // Unknown case.
        fprintf(stderr, "%s: Unexpected pipe handling case for command %s.\n", SHELL_ERROR_IDENTIFIER, command_name);
        break; 
      }

      /*
        Redirection Handler      
        Set IS_REDIRECTED flag
        Save STDIN/STDOUT/STDERR for later restoration
        This implementation possibly racks up "erroneous file handlers"
        unless dup() removes those on error.
      */       
      if (IS_PARENT && IS_INTERNAL) {        
        if (comms[i].ifile != NULL) {
          IS_REDIRECTED = true;
          ORIGINAL_STDIN = dup(STDIN_FILENO);
          if (ORIGINAL_STDIN == -1) {
            perror(SHELL_ERROR_IDENTIFIER);
            break;
          }
        }
        if (comms[i].ofile != NULL) {
          IS_REDIRECTED = true;
          ORIGINAL_STDOUT = dup(STDOUT_FILENO);
          if (ORIGINAL_STDOUT == -1) {
            perror(SHELL_ERROR_IDENTIFIER);
            break;
          }
        }
        // Not necessary as we do not handle STDERR redirection
        // ORIGINAL_STDERR = dup(STDERR_FILENO);
        // if (ORIGINAL_STDERR == -1) {
        //   perror(SHELL_ERROR_IDENTIFIER);
        //   break;
        // }        

        redirection(comms[i].ifile, comms[i].ofile, comms[i].append);
      } else if (IS_CHILD) {
        IS_REDIRECTED = true;
        redirection(comms[i].ifile, comms[i].ofile, comms[i].append);
      } 

      /*
        Run/Wait Handler
      */       


      /*
        Parent STDIO Reset
        In case of Single Internal Command with Redirection
        On failure, MUST EXIT as user can no longer target STDIN or
        see our STDOUT, possibly.
      */
      if (IS_PARENT && IS_INTERNAL && IS_ALONE && IS_REDIRECTED) {
        if (comms[i].ifile != NULL) {
          if (dup2(ORIGINAL_STDIN, STDIN_FILENO) == -1) {
            perror(SHELL_ERROR_IDENTIFIER);
            exit(EXIT_FAILURE);
          }
          close(ORIGINAL_STDIN);
        }
        if (comms[i].ofile != NULL) {
          if (dup2(ORIGINAL_STDOUT, STDOUT_FILENO) == -1) {
            perror(SHELL_ERROR_IDENTIFIER);
            exit(EXIT_FAILURE);
          }
          close(ORIGINAL_STDOUT);
        }
        // Do not need to handle STDERR, we do not support it's redirection
      }

    }
  }
  exit(EXIT_SUCCESS);
}<|MERGE_RESOLUTION|>--- conflicted
+++ resolved
@@ -89,7 +89,6 @@
 }
 
 /*
-<<<<<<< HEAD
  * function fork_yourself:
  * @param IS_INTERNAL: bool flag is it an internal command?
  * @param IS_ALONE: bool flag is it a single command?
@@ -160,7 +159,7 @@
 
 int main(void)
 {
-=======
+/*
  * Swap pipe_left and pipe_right pointers for readability of code if argument is 0
  * Pipe to pipe_right if argument is 2, then check for pipe errors if argument is 1
  * @param int **ptr_pipe_left pointer to a pointer to an array capable of holding two integer file descriptors
@@ -189,7 +188,6 @@
 }
 
 int main(void) {
->>>>>>> 8baa7417
   // Helpful Flags
   bool IS_NOT_ALONE, IS_ALONE, IS_INTERNAL, IS_EXTERNAL, IS_CD, IS_EXIT;
   bool IS_PARENT, IS_CHILD, IS_REDIRECTED, IS_FIRST, IS_LAST, IS_MIDDLE;
@@ -490,9 +488,12 @@
       /*
         Parent STDIO Reset
         In case of Single Internal Command with Redirection
+      */       
+    }
+    /*
         On failure, MUST EXIT as user can no longer target STDIN or
         see our STDOUT, possibly.
-      */
+    */
       if (IS_PARENT && IS_INTERNAL && IS_ALONE && IS_REDIRECTED) {
         if (comms[i].ifile != NULL) {
           if (dup2(ORIGINAL_STDIN, STDIN_FILENO) == -1) {
