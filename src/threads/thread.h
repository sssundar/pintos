/*! \file thread.h
 *
 * Declarations for the kernel threading functionality in PintOS.
 */

#ifndef THREADS_THREAD_H
#define THREADS_THREAD_H

#include <debug.h>
#include <list.h>
#include <stdint.h>

/*! States in a thread's life cycle. */
enum thread_status {
    THREAD_RUNNING,     /*!< Running thread. */
    THREAD_READY,       /*!< Not running but ready to run. */
    THREAD_BLOCKED,     /*!< Waiting for an event to trigger. */
    THREAD_DYING        /*!< About to be destroyed. */
};

/*! Thread identifier type.
    You can redefine this to whatever type you like. */
typedef int tid_t;
#define TID_ERROR ((tid_t) -1)          /*!< Error value for tid_t. */

/* Thread priorities. */
#define PRI_MIN 0                       /*!< Lowest priority. */
#define PRI_DEFAULT 31                  /*!< Default priority. */
#define PRI_MAX 63                      /*!< Highest priority. */

/*! A kernel thread or user process.

   Each thread structure is stored in its own 4 kB page.  The
   thread structure itself sits at the very bottom of the page
   (at offset 0).  The rest of the page is reserved for the
   thread's kernel stack, which grows downward from the top of
   the page (at offset 4 kB).  Here's an illustration:

\verbatim
        4 kB +---------------------------------+
             |          kernel stack           |
             |                |                |
             |                |                |
             |                V                |
             |         grows downward          |
             |                                 |
             |                                 |
             |                                 |
             |                                 |
             |                                 |
             |                                 |
             |                                 |
             |                                 |
             +---------------------------------+
             |              magic              |
             |                :                |
             |                :                |
             |               name              |
             |              status             |
        0 kB +---------------------------------+
\endverbatim

   The upshot of this is twofold:

      1. First, `struct thread' must not be allowed to grow too
         big.  If it does, then there will not be enough room for
         the kernel stack.  Our base `struct thread' is only a
         few bytes in size.  It probably should stay well under 1
         kB.

      2. Second, kernel stacks must not be allowed to grow too
         large.  If a stack overflows, it will corrupt the thread
         state.  Thus, kernel functions should not allocate large
         structures or arrays as non-static local variables.  Use
         dynamic allocation with malloc() or palloc_get_page()
         instead.

   The first symptom of either of these problems will probably be
   an assertion failure in thread_current(), which checks that
   the `magic' member of the running thread's `struct thread' is
   set to THREAD_MAGIC.  Stack overflow will normally change this
   value, triggering the assertion.

   The `elem' member has a dual purpose.  It can be an element in
   the run queue (thread.c), or it can be an element in a
   semaphore wait list (synch.c).  It can be used these two ways
   only because they are mutually exclusive: only a thread in the
   ready state is on the run queue, whereas only a thread in the
   blocked state is on a semaphore wait list.
*/
struct thread {
    /*! Owned by thread.c. */
    /**@{*/
    tid_t tid;                          /*!< Thread identifier. */
    enum thread_status status;          /*!< Thread state. */
    char name[16];                      /*!< Name (for debugging purposes). */
    uint8_t *stack;                     /*!< Saved stack pointer. */
    int priority;                       /*!< Priority. */
    int nice;                           /*!< Niceness. */
<<<<<<< HEAD
	int recent_cpu;                     /*!< Fixed point number for recent
										 time use of CPU. */
    struct list_elem allelem;           /*!< List element for all threads list. */
=======
    struct list_elem allelem;           /*!< List elem for all threads list. */
>>>>>>> fa05f94a
    /**@}*/

    /*! Shared between thread.c and synch.c. */
    /**@{*/
    struct list_elem elem;              /*!< List element. */
    /**@}*/

#ifdef USERPROG
    /*! Owned by userprog/process.c. */
    /**@{*/
    uint32_t *pagedir;                  /*!< Page directory. */
    /**@{*/
#endif

    /*! Owned by thread.c. */
    /**@{*/
    unsigned magic;                     /* Detects stack overflow. */
    /**@}*/
};

/*! If false (default), use round-robin scheduler.
    If true, use multi-level feedback queue scheduler.
    Controlled by kernel command-line option "-o mlfqs". */
extern bool thread_mlfqs;

void thread_init(void);
void thread_start(void);

void thread_tick(void);
void thread_print_stats(void);

typedef void thread_func(void *aux);
tid_t thread_create(const char *name, int priority, thread_func *, void *);

void thread_block(void);
void thread_unblock(struct thread *);

struct thread *thread_current (void);
tid_t thread_tid(void);
const char *thread_name(void);

void thread_exit(void) NO_RETURN;
void thread_yield(void);

/*! Performs some operation on thread t, given auxiliary data AUX. */
typedef void thread_action_func(struct thread *t, void *aux);

void thread_foreach(thread_action_func *, void *);

int thread_get_priority(void);
void thread_set_priority(int);

int thread_get_nice(void);
void thread_set_nice(int);
int thread_get_recent_cpu(void);
int thread_get_load_avg(void);

#endif /* threads/thread.h */
<|MERGE_RESOLUTION|>--- conflicted
+++ resolved
@@ -97,14 +97,9 @@
     uint8_t *stack;                     /*!< Saved stack pointer. */
     int priority;                       /*!< Priority. */
     int nice;                           /*!< Niceness. */
-<<<<<<< HEAD
 	int recent_cpu;                     /*!< Fixed point number for recent
 										 time use of CPU. */
     struct list_elem allelem;           /*!< List element for all threads list. */
-=======
-    struct list_elem allelem;           /*!< List elem for all threads list. */
->>>>>>> fa05f94a
-    /**@}*/
 
     /*! Shared between thread.c and synch.c. */
     /**@{*/
