			+--------------------+
			|       CS 124       |
			| PROJECT 3: THREADS |
			|   DESIGN DOCUMENT  |
			+--------------------+
				   
---- GROUP ----

>> Fill in the names and email addresses of your group members.

Hamik Mukelyan <hamik@caltech.edu>
Sushant Sundaresh <sushant.sundaresh@gmail.com>
Dave Luo <dluo@caltech.edu>

>> Specify how many late tokens you are using on this assignment:  
1

>> What is the Git repository and commit hash for your submission?
   (You only need to include the commit-hash in the file you submit
   on Moodle.)

   Repository URL: login.cms.caltech.edu:/cs/courses/cs124/teams/Curiosity
   commit ... TODO

---- PRELIMINARIES ----

>> If you have any preliminary comments on your submission, notes for the
>> TAs, or extra credit, please give them here.

>> Please cite any offline or online sources you consulted while
>> preparing your submission, other than the Pintos documentation, course
>> text, lecture notes, and course instructors.

https://tssurya.wordpress.com/tag/priority-donation/
  Note that the above link contained a link that looked A LOT like the design
  document for this class, so we assumed it contained answers and didn't
  read it.


			      THREADS
			      =======

---- LOGISTICS ----

These questions will help us to keep track of the difficulty level of
assignments, as well as keeping track of which team members worked on
which parts.

>> L1: How many hours did each team member spend on this assignment?
   Make sure that each member's total time is listed.

Hamik Mukelyan: 38
Sushant Sundaresh: 31
Dave Luo: 30

>> L2: What did each team member focus on for this assignment?  Keep
   descriptions to 25-30 words or less.
   
Hamik Mukelyan: wrote all parts of the priority scheduler. Spent several
  hours debugging advanced scheduler. The fix was super simple though.
<<<<<<< HEAD
Sushant Sundaresh: Alarm clock
=======
Sushant Sundaresh: alarm clock
>>>>>>> 7b01bdc3
Dave Luo: Advanced Scheduler

			     ALARM CLOCK
			     ===========

---- DATA STRUCTURES ----

>> A1: Copy here the declaration of each new or changed `struct' or
>> `struct' member, global or static variable, `typedef', or
>> enumeration.  Identify the purpose of each in 25 words or less.

/*!< Tick down-counter for this thread, as seen by timer_sleep */
struct thread
  int64_t ticks_remaining;           

/*  List of threads blocked in sleep. 
    Initialized by timer_init(). 
    Sorted on ticks_remaining, smallest to largest */
static struct list timed_nappers;    

---- ALGORITHMS ----

>> A2: Briefly describe what happens in a call to timer_sleep(),
>> including the effects of the timer interrupt handler.

The current thread's ticks_remaining is set, then interrupts are disabled
and the thread is added to the sleepers list preserving its ordering.
The thread is then blocked. The timer interrupt handler could technically
interrupt between setting ticks_remaining and placing the thread in the 
sleepers list which ticks down its members on interrupts; it'd be better
if these were reordered, but it makes no difference to the test cases.

>> A3: What steps are taken to minimize the amount of time spent in
>> the timer interrupt handler?

Well, only one: moving the tick assignment outside the interrupt block.
It means ticks requested slept is a lower bound. There's not much else I can
move out; interrupts can preempt so list operations need to be atomic.

---- SYNCHRONIZATION ----

>> A4: How are race conditions avoided when multiple threads call
>> timer_sleep() simultaneously?

timer_sleep maintains the tick-down counter in the thread struct of all
threads, so this does not cause a race condition as long as list accesses
are non-preemptible.

>> A5: How are race conditions avoided when a timer interrupt occurs
>> during a call to timer_sleep()?

By enclosing list accesses in interrupt-disabled blocks.

---- RATIONALE ----

>> A6: Why did you choose this design?  In what ways is it superior to
>> another design you considered?

I made only three decisions here: 
  to keep sleepers in a single linear list sorted by time remaining, 
  to traverse this list one item at a time decrementing the tick counter
  to push things back to the ready queue one at a time

The first absolutely will not scale. 

The second could have been avoided by keeping the final tick count and comparing
against it, in which case I could stop traversing the list the moment I hit a 
tick count greater than the current tick count. It wouldn't help me in the worst
case. 

The third would save O(N) pointer reassignment operations. It's non-trivial
when every clock counts. 

The reason I didn't fix any of these is because the test alarm-simultaneous
which was our last failure, failed BEFORE any of these had a chance to come into
play. 

			 PRIORITY SCHEDULING
			 ===================

---- DATA STRUCTURES ----

>> B1: Copy here the declaration of each new or changed `struct' or
>> `struct' member, global or static variable, `typedef', or
>> enumeration.  Identify the purpose of each in 25 words or less.

 /*!< Length of the donations given/received lists. My implementation
      can track only that many donations given and/or received per thread. */
#define MAX_DONATIONS 10             

/*! Tracks a donation amount, recipient, and corresponding lock. */
typedef struct donation_given {
    struct thread *thread;
    int8_t priority;
    struct lock *lock;
} donation_given;

struct thread { ...

    int priority;                       /*!< Priority. */

    ...

    /*! List of all donations received. Each element consists of a pointer
        to the, a pointer to the corresponding lock, and the priority
        received so that it can be recalled when the lock is released.
        Thread pointers, lock pointers, and priority values need to be
        initialized to sentinel values of NULL and -1. The user needs
        to do a linear search for the desired element. */
    donation_given donations_received[MAX_DONATIONS];

    /*! List of all donations given. Each element consists of a pointer
        to the, a pointer to the corresponding lock, and the priority
        received so that it can be recalled when the lock is released.
        Thread pointers, lock pointers, and priority values need to be
        initialized to sentinel values of NULL and -1. The user needs
        to do a linear search for the desired element. */
    donation_given donations_given[MAX_DONATIONS]; 
    
    ... 
}

>> B2: Explain the data structure used to track priority donation.
>> Use ASCII art to diagram a nested donation.  (Alternately, submit a
>> .png file.)


* The following is an example like the nested donations test file at
  "src/tests/threads/priority-donate-nest.c". 

* "pr_received" is for "thread.donations_received" & its elements are triplets 
  { <thread received from> , <priority received> , <corresponding lock> }. 

* "pr_given" is for "thread.donations_given" & its elements are triplets 
  { <thread given to> , <priority given> , <corresponding lock> }.

* "init_pr" is for "initially assigned priority", which doesn't change even
  under donations.
  
* "effectiv_pr" is for "effective priority", and its simply the max of the
  donated priorities.
  

In thread "main": 
  // We have initializations like:  
  //   struct locks { struct lock *a; struct lock *b; };
  //   struct lock a, b; 
  //   struct locks locks;
  //   lock_init (&a); lock_init (&b);
  // Here's the code whose side effects are shown in the table:
  
  lock_acquire (&a);

---------------------------------------------------------------------------
| Thread name |       main       |      medium       |       high         |
|-------------+------------------+-------------------+--------------------|
| locks owned |        a         |                   |                    |
|-------------+------------------+-------------------+--------------------|
|   pr_given  |                  |                   |                    |
|-------------+------------------+-------------------+--------------------|
| pr_received |                  |                   |                    |
|-------------+------------------+-------------------+--------------------|
|   init_pr   |        31        |                   |                    |
|-------------+------------------+-------------------+--------------------|
| effectiv_pr |        31        |                   |                    |
---------------------------------------------------------------------------


In thread "main": 
  locks.a = &a; 
  locks.b = &b;
  thread_create ("medium", PRI_DEFAULT + 1, medium_thread_func, &locks);
  
In thread "medium":
  lock_acquire (locks->b);  // b isn't owned by anyone, so "medium" takes it

---------------------------------------------------------------------------
| Thread name |       main       |      medium       |       high         |
|-------------+------------------+-------------------+--------------------|
| locks owned |        a         |        b          |                    |
|-------------+------------------+-------------------+--------------------|
|   pr_given  |                  |                   |                    |
|-------------+------------------+-------------------+--------------------|
| pr_received |                  |                   |                    |
|-------------+------------------+-------------------+--------------------|
|   init_pr   |        31        |        32         |                    |
|-------------+------------------+-------------------+--------------------|
| effectiv_pr |        31        |        32         |                    |
---------------------------------------------------------------------------


In thread "medium":
  lock_acquire (locks->a);  // a is owned by "main", so priority is donated

---------------------------------------------------------------------------
| Thread name |       main       |      medium       |       high         |
|-------------+------------------+-------------------+--------------------|
| locks owned |        a         |        b          |                    |
|-------------+------------------+-------------------+--------------------|
|   pr_given  |                  |   {main, 32, a}   |                    |
|-------------+------------------+-------------------+--------------------|
| pr_received | {medium, 32, a}  |                   |                    |
|-------------+------------------+-------------------+--------------------|
|   init_pr   |        31        |        32         |                    |
|-------------+------------------+-------------------+--------------------|
| effectiv_pr |        32        |        32         |                    |
---------------------------------------------------------------------------


In thread "main":
  thread_create ("high", PRI_DEFAULT + 2, high_thread_func, &b);

---------------------------------------------------------------------------
| Thread name |       main       |      medium       |       high         |
|-------------+------------------+-------------------+--------------------|
| locks owned |        a         |        b          |                    |
|-------------+------------------+-------------------+--------------------|
|   pr_given  |                  |   {main, 32, a}   |                    |
|-------------+------------------+-------------------+--------------------|
| pr_received | {medium, 32, a}  |                   |                    |
|-------------+------------------+-------------------+--------------------|
|   init_pr   |        31        |        32         |        33          |
|-------------+------------------+-------------------+--------------------|
| effectiv_pr |        32        |        32         |        33          |
---------------------------------------------------------------------------


In thread "high":
  lock_acquire (lock);  // b is owned by "medium", so priority is donated

---------------------------------------------------------------------------
| Thread name |       main       |      medium       |       high         |
|-------------+------------------+-------------------+--------------------|
| locks owned |        a         |        b          |                    |
|-------------+------------------+-------------------+--------------------|
|   pr_given  |                  |   {main, 32, a}   |  {medium, 33, b}   |
|             |                  |   {main, 33, a}   |                    |
|-------------+------------------+-------------------+--------------------|
| pr_received | {medium, 32, a}  |   {high, 33, b}   |                    |
|             | {medium, 33, a}  |                   |                    |
|-------------+------------------+-------------------+--------------------|
|   init_pr   |        31        |        32         |        33          |
|-------------+------------------+-------------------+--------------------|
| effectiv_pr |        33        |        33         |        33          |
---------------------------------------------------------------------------


---- ALGORITHMS ----

>> B3: How do you ensure that the highest priority thread waiting for
>> a lock, semaphore, or condition variable wakes up first?

When the scheduler thread.c:schedule() runs it calls 
thread.c:next_thread_to_run, which does a linear search over the list of 
ready threads and returns the one with the highest priority. It makes
sure to remove it from the ready list before returning.

>> B4: Describe the sequence of events when a call to lock_acquire()
>> causes a priority donation.  How is nested donation handled?

We consider priority donations necessary when the lock holder's priority
is lower than the priority of the thread trying to acquire the lock.
So if thread A has priority N > M and wants lock L but thread B, which
has priority M, has lock L, then priority donation will happen in 
synch.c:lock_acquire(struct lock *lock). The recipient of the 
donation is just the holder of the lock and the giver is the current
thread. The donation itself is passed off to the new function 
thread.c:thread_donate_priority(...), which determines if the 
recipient of the donation itself has a pending donation (i.e., is waiting
for a lock). If so the donation is recursively donated to that thread,
and so on.

>> B5: Describe the sequence of events when lock_release() is called
>> on a lock that a higher-priority thread is waiting for.

If the priority of the current thread is higher than the "initial priority"
with which the thread started, which is just thread.priority in our
project, then we conclude that the current thread has donations that
must be given back. We pass off this behavior to 
thread.c:thread_giveback_priority(...), which finds each thread that donated
a priority under the given lock to this thread (by a linear search of the
lock owner thead's "donations_received" list) then clears all donations
given by each of those threads to this one (by linear search of each of 
those thread's "donations_given" lists).

---- SYNCHRONIZATION ----

>> B6: Describe a potential race in thread_set_priority() and explain
>> how your implementation avoids it.  Can you use a lock to avoid
>> this race?

My implementation finds the highest priority thread in the ready list
then yields if the change in the priority forces the current thread
below that threshold. Two threads could try to change priorities at the 
same time, which might result in a race condition. I get around it by
disabling interrupts temporarily in this function.

---- RATIONALE ----

>> B7: Why did you choose this design?  In what ways is it superior to
>> another design you considered?

It's not superior. All the linear searches are slow (a priority heap 
would be cooler/faster) and the lists of donation data are super
clunky. And instead of using linked lists, which were weird to fit into the
thread struct, I used a fixed-size array of "donation data" elements (i.e. 
the "donation_given" structs). I initialize all the elements to NULL or -1
then check for those values in linear searches to see where to stop and
place new donation data. When I remove elements (after finding them
via linear search...) I clear them by resetting values to NULL and -1. 
It's pretty ugly but it's reasonably fast and works.

			  ADVANCED SCHEDULER
			  ==================

---- DATA STRUCTURES ----

>> C1: Copy here the declaration of each new or changed `struct' or
>> `struct' member, global or static variable, `typedef', or
>> enumeration.  Identify the purpose of each in 25 words or less.


thread.h: recent_cpu: recent_cpu in thread struct, recent_cpu of thread.
thread.h: nice: nice in thread struct, niceness of thread.
thread.c: int load_avg: global variable declared in thread.c 
		  keeping track of updated load_avg every second.

---- ALGORITHMS ----

>> C2: Suppose threads A, B, and C have nice values 0, 1, and 2.  Each
>> has a recent_cpu value of 0.  Fill in the table below showing the
>> scheduling decision and the priority and recent_cpu values for each
>> thread after each given number of timer ticks:

timer  recent_cpu    priority   thread
ticks   A   B   C   A   B   C   to run
-----  --  --  --  --  --  --   ------
 0      0   0   0  63  61  59     A
 4		4	0	0  62  61  59	  A
 8		8 	0	0  61  61  59	  B
12		8	4	0  61  60  59	  A	
16		12	4	0  60  60  59	  B
20		12	8	0  60  59  59	  A
24		16	8	0  59  59  59	  B
28		16 	12	0  59  58  59	  C	
32		16	12	4  59  58  58	  A
36		20	12	4  58  58  58	  B


Priority, between 0 and 63, recalculated every fourth tick:
priority = PRI_MAX - (recent_cpu / 4) - (nice * 2).

Each timer tick, the running thread's recent_cpu is incremented by 1. 
recent_cpu = (2*load_avg)/(2*load_avg + 1) * recent_cpu + nice.

>> C3: Did any ambiguities in the scheduler specification make values
>> in the table uncertain?  If so, what rule did you use to resolve
>> them?  Does this match the behavior of your scheduler?

Some of the threads eventually have the same priority, so we do not know 
which of them to choose. Our rule is to choose to run the thread with 
the highest priority which has not run in the longest time compared to 
the other threads with which it shares it priority.

This matches the behaviour of our scheduler, because we use 
list_insert_ordered to ensure threads run in a round robin order.

>> C4: How is the way you divided the cost of scheduling between code
>> inside and outside interrupt context likely to affect performance?

In the interrupt context, we recalculate the priorities for every 
single thread, and then order the ready_list once they have been 
calculated. This only requires one sort at the end, and is more 
efficient compared to if we were to insert into the ready list in 
the right order every time we updated a priority for a thread. The 
other calculations of load_avg, nice, and recent_cpu are simple 
enought to not drastically affect performance.

---- RATIONALE ----

>> C5: Briefly critique your design, pointing out advantages and
>> disadvantages in your design choices.  If you were to have extra
>> time to work on this part of the project, how might you choose to
>> refine or improve your design?

Implement 64 priority queues instead of constantly sorting the 
ready queue. By eliminating constant sorting, we can insert into the 
matching priority queue much faster than inserting in place.

>> C6: The assignment explains arithmetic for fixed-point math in
>> detail, but it leaves it open to you to implement it.  Why did you
>> decide to implement it the way you did?  If you created an
>> abstraction layer for fixed-point math, that is, an abstract data
>> type and/or a set of functions or macros to manipulate fixed-point
>> numbers, why did you do so?  If not, why not?

We just wrote a bunch of functions in both thread.c, and made them 
available for use in timer.c also. Defining functions in thread.c meant 
we could avoid making another header file just for fixed-point arithmetic.
In addition, once the functions were created, we could avoid having a 
bunch of nested parentheses and determining order of operations if we had 
directly operated between the fixed-point arithmetic and integers. It 
also results in clearer and more easily understandable code.

			  SURVEY QUESTIONS
			  ================

Answering these questions is optional, but it will help us improve the
course in future years.  Feel free to tell us anything you want - these
questions are just to spur your thoughts.  Also, feel free to be completely
honest if there are issues with the assignment or the course - you won't be
penalized.  We can't fix things until we know about them.  :-)

>> In your opinion, was this assignment, or any of the parts of it, too
>> easy or too hard?  Did it take too long or too little time?

The priority scheduler took FOREVER, but you already knew that. :-)

One bug in advanced_schedule was just solved by an extra condition in 
an if-statement. :'(

>> Did you find that working on a particular part of the assignment gave
>> you greater insight into some aspect of OS design?

Yes. Working on the priority scheduler was super cool because I feel like 
I understand threads, race conditions, and priority inversions much, much
better now. I remember being slightly confused about the Pathfinder
bug in CS24 but get it hardcore now.

I am now a master of fixed-point arithmetic...

>> Were there any parts of the assignment that you felt were unnecessarily
>> tedious or pointless?

No.

>> Is there some particular fact or hint we should give students in
>> future quarters to help them solve the problems?  Conversely, did you
>> find any of our guidance to be misleading?

I didn't really understand anything until I read the tests. You say to read
tests in the FAQ, but moving that up higher in the project would be helpful.

Say how to debug an individual test, a lot of it was just watching how 
the make check ran, and figuring out what flags and in what order to run.


>> Do you have any suggestions for the instructor and/or TAs to more
>> effectively assist students, either for future quarters or the remaining
>> projects?

Nope.

>> Any other comments?

Nope.<|MERGE_RESOLUTION|>--- conflicted
+++ resolved
@@ -8,7 +8,7 @@
 
 >> Fill in the names and email addresses of your group members.
 
-Hamik Mukelyan <hamik@caltech.edu>
+Hamik Mukelyan <hamik@caltech.edu> 
 Sushant Sundaresh <sushant.sundaresh@gmail.com>
 Dave Luo <dluo@caltech.edu>
 
@@ -58,11 +58,7 @@
    
 Hamik Mukelyan: wrote all parts of the priority scheduler. Spent several
   hours debugging advanced scheduler. The fix was super simple though.
-<<<<<<< HEAD
 Sushant Sundaresh: Alarm clock
-=======
-Sushant Sundaresh: alarm clock
->>>>>>> 7b01bdc3
 Dave Luo: Advanced Scheduler
 
 			     ALARM CLOCK
