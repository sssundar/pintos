--- conflicted
+++ resolved
@@ -388,8 +388,6 @@
     return 100*thread_current()->recent_cpu;
 }
 
-<<<<<<< HEAD
-=======
 /* Calculates the new load_avg value. */
 static void load_avg_calculate(void){
 	int ready_threads = list_size(&ready_list);
@@ -469,7 +467,6 @@
 }
 
 
->>>>>>> bef64b24
 /*! Idle thread.  Executes when no other thread is ready to run.
 
     The idle thread is initially put on the ready list by thread_start().
