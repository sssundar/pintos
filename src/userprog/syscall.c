--- conflicted
+++ resolved
@@ -37,10 +37,12 @@
     pointer, in which case the caller should terminate the process/thread. */
 int get_user (const uint8_t *uaddr) {    
     int result = -1;
-    void *kaddr = pagedir_get_page(thread_current()->pagedir, uaddr);
-    if ((kaddr != NULL) && is_user_vaddr(uaddr)) {
-        result = (int) ( *((uint8_t *) kaddr) & ((unsigned int) 0xFF));        
-    } 
+    if (is_user_vaddr(uaddr)) {
+	    void *kaddr = pagedir_get_page(thread_current()->pagedir, uaddr);
+	    if (kaddr != NULL) {
+	        result = (int) ( *((uint8_t *) kaddr) & ((unsigned int) 0xFF));        
+	    } 	
+    }   
     return result;   
 }
 
@@ -50,11 +52,13 @@
     termination. */
 bool put_user (uint8_t *udst, uint8_t byte) {        
     bool result = false;
-    void *kdst = pagedir_get_page(thread_current()->pagedir, udst);
-    if ((kdst != NULL) && is_user_vaddr(udst)) {
-        *((uint8_t *) udst) = byte;
-        result = true;
-    } 
+    if (is_user_vaddr(udst)) {
+	    void *kdst = pagedir_get_page(thread_current()->pagedir, udst);
+	    if (kdst != NULL) {
+	        *((uint8_t *) udst) = byte;
+	        result = true;
+	    } 	
+    }
     return result;
 }
 
@@ -89,37 +93,27 @@
 	// Don't need to run these through uptr_is_valid b/c they're generated
 	// in the kernel.
 	// int *esp = f->esp;
-	int sc_n, sc_n1, sc_n2, sc_n3, buffer_int;
+	int sc_n, sc_n1, sc_n2, sc_n3;
 	// sc_n = *esp;
 	// sc_n1 = *(esp + 1);
 	// sc_n2 = *(esp + 2);
 	// sc_n3 = *(esp + 3);
-<<<<<<< HEAD
-    
-	// get_user_quadbyte ((const uint8_t *) f->esp, &sc_n);
- //    get_user_quadbyte ((const uint8_t *) (f->esp+4), &sc_n1);
- //    get_user_quadbyte ((const uint8_t *) (f->esp+8), &sc_n2);
- //    get_user_quadbyte ((const uint8_t *) (f->esp+12), &sc_n3);
-
-    if ( 	!get_user_quadbyte ((const uint8_t *) f->esp, &sc_n) 		|| 
-    		!get_user_quadbyte ((const uint8_t *) (f->esp+4), &sc_n1) 	|| 
-    		!get_user_quadbyte ((const uint8_t *) (f->esp+8), &sc_n2) 	|| 
-    		!get_user_quadbyte ((const uint8_t *) (f->esp+12), &sc_n3) 	||
-    		!get_user_quadbyte ((const uint8_t *) (f->esp+16), &buffer_int) ) {
-    	thread_current()->voluntarily_exited = 0;
-    	thread_exit();
+
+    if (!get_user_quadbyte ((const uint8_t *) f->esp, &sc_n)) {
+    	//thread_current()->voluntarily_exited = 0 is implicit
+    	exit(-1);
     }
-=======
-    get_user_quadbyte ((const uint8_t *) f->esp, &sc_n);
 
     // Exit if the stack pointer is dangerously close to PHYS_BASE.
     if ( ((void *) sc_n) >= (PHYS_BASE - 4) ) {
     	exit(-1);
     }
-    get_user_quadbyte ((const uint8_t *) (f->esp+4), &sc_n1);
-    get_user_quadbyte ((const uint8_t *) (f->esp+8), &sc_n2);
-    get_user_quadbyte ((const uint8_t *) (f->esp+12), &sc_n3);
->>>>>>> 1485cc5f
+
+    if ( 	!get_user_quadbyte ((const uint8_t *) (f->esp+4), &sc_n1) 	|| 
+    		!get_user_quadbyte ((const uint8_t *) (f->esp+8), &sc_n2) 	|| 
+    		!get_user_quadbyte ((const uint8_t *) (f->esp+12), &sc_n3) ) {    		    	
+    	exit(-1);
+    }
 
 	if (sc_n == SYS_WRITE) {
 		f->eax = write(sc_n1, (void *) sc_n2, sc_n3);
@@ -218,10 +212,6 @@
     }                
     intr_set_level(old_level);        
 
-    /*  Do not release files here; sometimes processes could be terminated by
-        an external source and that means that source is responsible for
-        cleaning up after us. */
-    t->voluntarily_exited = 1;
     t->status_on_exit = status;
     lock_release(&sys_lock);
 
