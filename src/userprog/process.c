--- conflicted
+++ resolved
@@ -29,6 +29,8 @@
 tid_t process_execute(const char *file_name) {
     char *fn_copy;
     tid_t tid;
+    char *progname;
+    int i = 0;
 
     /* Make a copy of FILE_NAME.
        Otherwise there's a race between the caller and load(). */
@@ -37,10 +39,25 @@
         return TID_ERROR;
     strlcpy(fn_copy, file_name, PGSIZE);
 
-    /* Create a new thread to execute FILE_NAME, and make sure it knows it's our child */    
-    tid = thread_create(file_name, PRI_DEFAULT, start_process, fn_copy, 1, &thread_current()->child_list);
+    // Find the program name, which is the first token.
+    progname = (char *) palloc_get_page(0);
+	if (progname == NULL)
+		return -1;
+	strlcpy(progname, file_name, PGSIZE);
+	while (progname[i] != ' ' && progname[i] != '\0') {
+		i++;
+	}
+	progname[i] = '\0';
+
+    /* Create a new thread to execute FILE_NAME, and make sure it knows it's
+       our child */
+    tid = thread_create(progname, PRI_DEFAULT, start_process, fn_copy, 1,
+    		&thread_current()->child_list);
     if (tid == TID_ERROR)
         palloc_free_page(fn_copy); 
+
+    if (progname != NULL)
+    	palloc_free_page((void *) progname);
     return tid;
 }
 
@@ -78,18 +95,18 @@
     process_wait() has already been successfully called for the given TID,
     returns -1 immediately, without waiting.
 
-<<<<<<< HEAD
     This function will be implemented in problem 2-2.  For now, it does
-    nothing. */
-int process_wait(tid_t child_tid UNUSED) {
-
-	while (true);
-
-    return -1;
-=======
-    */
+    nothing.
+*/
 int process_wait(tid_t child_tid) {
-    /* Search my child list for this child. If it exists, great. If not, return -1 */
+    /* Search my child list for this child. If it exists, great. If not,
+       return -1 */
+
+	/* TODO old code, remove.
+	while(true);
+	return -1;
+	*/
+
     struct thread *t = thread_current();
     struct list_elem *elem = list_begin(&t->child_list);
 
@@ -112,25 +129,27 @@
     }
 
     if (!found_tid) {
-        return -1; /* Possibly because of TID_ERROR, Child Termination, Child Already Waited Upon */
-    }
-
-    /* Down the sema of the child, i_am_done. Wait for it to call us back. */
-    old_level = intr_disable(); /* Disable interrupts so this process can't be terminated if we return */
+    	// Possibly because of TID_ERROR, Child Termination, Child
+    	// Already Waited Upon
+        return -1;
+    }
+
+    // Down the sema of the child, i_am_done. Wait for it to call us back.
+    // Disable interrupts so this process can't be terminated if we return.
+    old_level = intr_disable();
     sema_down(&mychild->i_am_done);
 
-    /* Check the status of the child */    
+    // Check the status of the child
     result = mychild->status_on_exit;
 
-    /* Snip out the child using pointers to both sides of child_list around the child, then 
-    allow the child to destroy itself at will. */
+    // Snip out the child using pointers to both sides of child_list around
+    // the child, then allow the child to destroy itself at will.
     list_remove(elem);
     sema_up(&mychild->may_i_die);    
 
     intr_set_level(old_level);    
 
     return result;
->>>>>>> bc75d379
 }
 
 /*! Free the current process's resources. */
@@ -321,8 +340,8 @@
                     /* Normal segment.
                        Read initial part from disk and zero the rest. */
                     read_bytes = page_offset + phdr.p_filesz;
-                    zero_bytes = (ROUND_UP(page_offset + phdr.p_memsz, PGSIZE) -
-                                 read_bytes);
+                    zero_bytes = (ROUND_UP(page_offset + phdr.p_memsz, PGSIZE)
+                    		- read_bytes);
                 }
                 else {
                     /* Entirely zero.
@@ -366,7 +385,8 @@
 
 /*! Checks whether PHDR describes a valid, loadable segment in
     FILE and returns true if so, false otherwise. */
-static bool validate_segment(const struct Elf32_Phdr *phdr, struct file *file) {
+static bool validate_segment(const struct Elf32_Phdr *phdr,
+		struct file *file) {
     /* p_offset and p_vaddr must have the same page offset. */
     if ((phdr->p_offset & PGMASK) != (phdr->p_vaddr & PGMASK)) 
         return false; 
@@ -407,7 +427,8 @@
 }
 
 /*! Loads a segment starting at offset OFS in FILE at address UPAGE.  In total,
-    READ_BYTES + ZERO_BYTES bytes of virtual memory are initialized, as follows:
+    READ_BYTES + ZERO_BYTES bytes of virtual memory are initialized, as
+    follows:
 
         - READ_BYTES bytes at UPAGE must be read from FILE
           starting at offset OFS.
@@ -544,4 +565,4 @@
        address, then map our page there. */
     return (pagedir_get_page(t->pagedir, upage) == NULL &&
             pagedir_set_page(t->pagedir, upage, kpage, writable));
-}
+}