#include "video.h"

/**
 * This is the address of the VGA text-mode video buffer.  Note that this
 * buffer actually holds 8 pages of text, but only the first page (page 0)
 * will be displayed.
 */
const char *VIDEO_BUFFER = (char *) 0xB8000;

// TODO comment
const char *PAGETWO = (char *) (0xB8000 + NROWS * NCOLS * 2);

// TODO comment
uint8_t defbkgcol = BLACK;

<<<<<<< HEAD
#define VIDEO_CURRENT_CHAR *0xB8000
#define VIDEO_FOREGROUND 0xB8000 & 0x0F
#define VIDEO_BACKGROUND 0xB8000 & 0xF0
=======
void set_bkg(uint8_t bkgcol) {
	defbkgcol = bkgcol;
}
>>>>>>> 90cd6049

void clear_screen() {
	int i;
	volatile char *vbuf = (volatile char *) PAGETWO;
	for (i = 0; i < NROWS * NCOLS * 2; i++) {
		*vbuf++ = ' '; // TODO change?
		*vbuf++ = defbkgcol << 4;
	}
}

void mvprintfcol(uint8_t r, uint8_t c, uint8_t bkgcol, uint8_t txtcol,
		const char *str) {
	unsigned char color = (bkgcol << 4) + txtcol;
	volatile char *vbuf = (volatile char *) PAGETWO;
	vbuf += 2 * (r * NCOLS + c);
	while (*str != '\0') {
		*vbuf++ = *str++;
		*vbuf++ = color;
	}
}

void refresh_screen() {
	int i;
	volatile char *vbuf = (volatile char *) VIDEO_BUFFER;
	volatile char *pagetwo = (volatile char *) PAGETWO;
	for (i = 0; i < NCOLS * NROWS * 2; i++) {
		*vbuf++ = *pagetwo++;
	}
}<|MERGE_RESOLUTION|>--- conflicted
+++ resolved
@@ -13,15 +13,9 @@
 // TODO comment
 uint8_t defbkgcol = BLACK;
 
-<<<<<<< HEAD
-#define VIDEO_CURRENT_CHAR *0xB8000
-#define VIDEO_FOREGROUND 0xB8000 & 0x0F
-#define VIDEO_BACKGROUND 0xB8000 & 0xF0
-=======
 void set_bkg(uint8_t bkgcol) {
 	defbkgcol = bkgcol;
 }
->>>>>>> 90cd6049
 
 void clear_screen() {
 	int i;
