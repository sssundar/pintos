#include <stdint.h>
#include "ports.h"
<<<<<<< HEAD
#include "handlers.h"
=======
#include "interrupts.h"
>>>>>>> 2edde7dc

/**
 * This is the IO port of the PS/2 controller, where the keyboard's scan
 * codes are made available.  Scan codes can be read as follows:
 *
 *     unsigned char scan_code = inb(KEYBOARD_PORT);
 *
 * Most keys generate a scan-code when they are pressed, and a second scan-
 * code when the same key is released.  For such keys, the only difference
 * between the "pressed" and "released" scan-codes is that the top bit is
 * cleared in the "pressed" scan-code, and it is set in the "released" scan-
 * code.
 *
 * A few keys generate two scan-codes when they are pressed, and then two
 * more scan-codes when they are released.  For example, the arrow keys (the
 * ones that aren't part of the numeric keypad) will usually generate two
 * scan-codes for press or release.  In these cases, the keyboard controller
 * fires two interrupts, so you don't have to do anything special - the
 * interrupt handler will receive each byte in a separate invocation of the
 * handler.
 *
 * See http://wiki.osdev.org/PS/2_Keyboard for details.
 */
#define KEYBOARD_PORT 	0x60

/** Length of the circular keyboard buffer (needs to be less than 8 bits) */
#define KEYBUFLEN 		100

/* TODO:  You can create static variables here to hold keyboard state.
 *        Note that if you create some kind of circular queue (a very good
 *        idea, you should declare it "volatile" so that the compiler knows
 *        that it can be changed by exceptional control flow.
 *
 *        Also, don't forget that interrupts can interrupt *any* code,
 *        including code that fetches key data!  If you are manipulating a
 *        shared data structure that is also manipulated from an interrupt
 *        handler, you might want to disable interrupts while you access it,
 *        so that nothing gets mangled...
 */

/* Circular buffer of scan codes */
static volatile uint8_t kbuf[KEYBUFLEN];

/* Index to the current head in the circular scan-code buffer. */
static volatile int start;

/* Index to the current tail in the circular scan-code buffer. */
static volatile int end;

/**
 * Enqueues the given scan code in the circular buffer.
 *
 * @param scode One byte of a scan code.
 */
void enqueue(uint8_t scode) {
  // Disable interrupts:
  asm volatile('cli'::);
  
  kbuf[end] = scode;
  // Full queue case: overwrite the item that was enqueued longest ago by
  // writing over the element at "start". Increase "end" and "start" by 1
  // modulo n.
  if ((end + 1) % KEYBUFLEN == start) {
    start = (start + 1) % KEYBUFLEN;
  }
  end = (end + 1) % KEYBUFLEN;

  // Enable interrupts:
  asm volatile('sti'::);
}

/**
 * Dequeues a scan code from the circular buffer.
 *
 * @return The scan code from the tail of the circular buffer or zero if the
 * buffer is empty.
 */
uint8_t dequeue() {
  // Disable interrupts:
  asm volatile('cli'::);

  uint8_t rtn;
  // Empty queue case:
  if (start == end) {
    rtn = 0;
  }
  // Non-empty queue case:
  else {
    rtn = kbuf[start];
    kbuf[start] = 0;
    start = (start + 1) % KEYBUFLEN;
  }
  return rtn;

  // Enable interrupts:
  asm volatile('sti'::);
}

void init_keyboard(void) {
    /* Initialize any state required by the keyboard handler. */
	start = 0;
	end = 0;

    /*        You might want to install your keyboard interrupt handler
     *        here as well.
     */
<<<<<<< HEAD
    install_interrupt_handler(0x1, irq1_handler);
}

void keyboard_handler(void) {		
}

// char getch(int flag) {
// 	if argument is 1: block till something in queue
// 	else if 0, something in qeuue, return it, otherwise, return 0 "sentinal value"
// 	only consider lowercase f and lowercase q. return ascii codes, 'f', 'q', 0.
// }
=======
	install_interrupt_handler(1, irq1_handler);
}
>>>>>>> 2edde7dc
<|MERGE_RESOLUTION|>--- conflicted
+++ resolved
@@ -1,10 +1,7 @@
 #include <stdint.h>
 #include "ports.h"
-<<<<<<< HEAD
 #include "handlers.h"
-=======
 #include "interrupts.h"
->>>>>>> 2edde7dc
 
 /**
  * This is the IO port of the PS/2 controller, where the keyboard's scan
@@ -60,8 +57,8 @@
  * @param scode One byte of a scan code.
  */
 void enqueue(uint8_t scode) {
-  // Disable interrupts:
-  asm volatile('cli'::);
+  // Disable interrupts: don't save return value as we ALWAYS have them enabled
+  disable_interrupts();
   
   kbuf[end] = scode;
   // Full queue case: overwrite the item that was enqueued longest ago by
@@ -73,7 +70,7 @@
   end = (end + 1) % KEYBUFLEN;
 
   // Enable interrupts:
-  asm volatile('sti'::);
+  enable_interrupts();
 }
 
 /**
@@ -83,8 +80,8 @@
  * buffer is empty.
  */
 uint8_t dequeue() {
-  // Disable interrupts:
-  asm volatile('cli'::);
+  // Disable interrupts: don't save return value as we ALWAYS have them enabled
+  disable_interrupts();
 
   uint8_t rtn;
   // Empty queue case:
@@ -99,20 +96,34 @@
   }
   return rtn;
 
-  // Enable interrupts:
-  asm volatile('sti'::);
+  // Enable interrupts: don't have to 
+  enable_interrupts();
 }
 
+
+/* 
+Initialize Keyboard - ask it to reset
+*/
+
+// Interrupts Must Be Disabled During This Call
+void setup_keyboard_queue(void) {
+  // Queue Tail/Head Indices
+  start = 0;
+  end = 0;
+}
+
+// This call can be interrupted.
 void init_keyboard(void) {
-    /* Initialize any state required by the keyboard handler. */
-	start = 0;
-	end = 0;
+  // Set up queue as command queue (put all our commands in it)
+  // We 
+  // Disable Scanning
+  // Reset + Self Test
+  // Set up to use scan code set 1
+  // Enable Scanning
 
-    /*        You might want to install your keyboard interrupt handler
-     *        here as well.
-     */
-<<<<<<< HEAD
-    install_interrupt_handler(0x1, irq1_handler);
+  // Only handle F (0x21, pressed), Q (0x10, pressed)
+  // These are unique to this scan code.
+  install_interrupt_handler(1, irq1_handler);
 }
 
 void keyboard_handler(void) {		
@@ -122,8 +133,4 @@
 // 	if argument is 1: block till something in queue
 // 	else if 0, something in qeuue, return it, otherwise, return 0 "sentinal value"
 // 	only consider lowercase f and lowercase q. return ascii codes, 'f', 'q', 0.
-// }
-=======
-	install_interrupt_handler(1, irq1_handler);
-}
->>>>>>> 2edde7dc
+// }