--- conflicted
+++ resolved
@@ -507,29 +507,19 @@
      *        enable_interrupts() to start interrupt handling, and go on to
      *        do whatever else you decide to do!
      */
-
-<<<<<<< HEAD
-    init_interrupts(); // Masks all interrupts, clears IDT, installs it.
-	init_timer();
-
-	// Now, let me set up a handler in assembly for the keyboard.
-	// I need to point to a function (following cdecl) in keyboard.c, .h
-	// and import these.
-	// In the keyboard initialization (which I need to call) 
-	// I need to install this interrupt handler, configure the keyboard, then
-	// unmask the interrupt. 
-
-    // The C interrupt HANDLER will just take the thing as an argument
-    // and do something else to kill time, then return nothing, so I can
-    // make sure interrupts work the way I expect with this device.
-
-	// then here I need to allow interrupts.
-
-    /* Loop forever, so that we don't fall back into the bootloader code. */    
-  
-  /* Loop forever, so that we don't fall back into the bootloader code. */
-  set_bkg(GREEN);
-=======
+  	
+	init_interrupts(); // Masks all interrupts, clears IDT, installs it.	
+	init_timer();		
+	setup_keyboard_queue();
+	IRQ_clear_mask(0); // timer unmasked	
+	IRQ_clear_mask(1); // keyboard unmasked
+	enable_interrupts();
+
+	init_keyboard(); 	// so that our initialization is interrupt driven
+
+
+	/* ----------------------------------------------------------------------*/
+
 	/* Flappy bird code starts here */
 
 	seed = 0x55; // TODO set the seed to the current time
@@ -584,7 +574,6 @@
 			// TODO UNDOOOOOOOOOOOO f.t++;
 			f.t = 0;
 		}
->>>>>>> 2edde7dc
 
 		if (leave_loop)
 			break;
@@ -630,15 +619,6 @@
 
 	/* Flappy bird code ends here */
 
-    /* Loop forever, so that we don't fall back into the bootloader code. */
-
-<<<<<<< HEAD
-  IRQ_clear_mask(0); // timer unmasked
-  enable_interrupts();
-  
-  while (1) { }
-}
-=======
-    while (1) { }
-}
->>>>>>> 2edde7dc
+  /* Loop forever, so that we don't fall back into the bootloader code. */
+  while (1) {}
+}
