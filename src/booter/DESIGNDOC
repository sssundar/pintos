--- conflicted
+++ resolved
@@ -1,4 +1,4 @@
-+-----------------------+
+			+-----------------------+
 			|         CS 124        |
 			| PROJECT 2: BOOTLOADER |
 			|    DESIGN DOCUMENT    |
@@ -265,18 +265,38 @@
 >> E1: What state does your keyboard subsystem manage?  Describe the variables
 >> or data structures that it maintains, and how they are used.
 
+It manages no state. We do not initialize the keypad; we keep the Set 1 that
+the BIOS initialized for us. We maintain a circular queue with an interrupt
+safe dequeue accessor and an interrupt-only enqueue accessor to keep
+any scan codes the keypad chooses to send over, without any kind of parsing.
+
 >> E2: How do your data structures handle keys with multi-byte scan-codes?
+
+We don't - we only needed two keys for our game (f,q) and so we ignore
+anything else - even errors. The user shouldn't be using Flappy Bird to
+figure out their keypad is broken.
 
 ---- ALGORITHMS ----
 
 >> E3: What abstraction does your keyboard code present to your main program?
 >> Briefly describe the higher-level operations you decided to implement.
+
+It presents a dequeue that always returns quickly, even if the queue is empty.
+
+It presents getch(int blockFlag) wrapper for dequeue which can be set up to 
+keep trying to dequeue until it finds a valid scan-code (f,q) or, alternatively,
+to return 0 on reaching the end of the queue without finding an appropriate 
+code. This allows us to ignore the details of scan codes in the main program.
 
 >> E4: Does your keyboard subsystem expose scan-codes directly to your main
 >> program, or does it preprocess them and expose other information to your
 >> main program?  If scan-code data is preprocessed, briefly describe what
 >> information is actually exposed, and how it is derived from scan-codes.
 
+It preprocesses them into "f" or "q" through getch(), using set-1 scan codes
+which are the default with QEMU to map 'f' and 'q' key press (not release)
+into 'f' and' q' characters.
+
 ---- SYNCHRONIZATION ----
 
 >> E5: Given how your keyboard interrupt handler operates, is there any
@@ -284,10 +304,19 @@
 >> internal state?  If so, what steps did you take to ensure that such
 >> situations cannot occur?
 
+No. We made dequeue interrupt safe by wrapping in cli/sti. 
+Enqueue is only called by the interrupt handler and we don't enable
+nested interrupts so there's no issue there.
+
+We also know we can process the keyboard's internal buffer way faster 
+than the user can generate keypad events.
+
 >> E6: Given how your program handles keyboard events, is there any
 >> potential for keyboard interrupts to generate race conditions in updating
 >> your program's global state?  If so, what steps did you take to ensure
 >> that such situations cannot occur?
+
+No. 
 
 ---- RATIONALE ----
 
@@ -317,7 +346,6 @@
 >> In your opinion, was this assignment, or any of the parts of it, too
 >> easy or too hard?  Did it take too long or too little time?
 
-<<<<<<< HEAD
 It took us forever to do the bootloader, but it was very easy, in retrospect,
 because you did everything for us. If you hadn't given us the meaty skeleton
 I suspect we'd have cried ourselves to sleep every night, which says something.
@@ -327,13 +355,14 @@
 
 It took us way longer than most, I think, and I don't know why. It wasn't 
 HARD, it was just.. a debugging experience. Better now than later!
-=======
-Debugging took the most time, actually writing the functions didn't take
-too long. It was difficult to find the values stored in emulated registers.
->>>>>>> dc8a5f9e
 
 >> Did you find that working on a particular part of the assignment gave
 >> you greater insight into some aspect of OS design?
+
+The bootloader process was very worthwhile. We've gotta get comfortable
+with assembly and hardware instead of seeing these as abstractions we can
+usually avoid with C. This was the first time I've seen things I 
+"needed" to write in assembly.
 
 Working on the timer gave better perspective on the flow between how the 
 clock can be used for periodic interrupts, and how interrupts from the 
@@ -342,12 +371,30 @@
 >> Were there any parts of the assignment that you felt were unnecessarily
 >> tedious or pointless?
 
+No. It was all worthwhile; there's no other way to force it to sink in 
+and wrapping it in a fun game was icing on the cake.
+
 >> Is there some particular fact or hint we should give students in
 >> future quarters to help them solve the problems?  Conversely, did you
 >> find any of our guidance to be misleading?
 
+The 3 DPL bits are NOT the only bits to set in that IDT byte.
+
+Set architecture to i386 or just keep the default architecture, instead of
+i8086, when you debug 32 bit protected code, or addresses will be funky 
+in your compiled assembly code.
+
 >> Do you have any suggestions for the instructor and/or TAs to more
 >> effectively assist students, either for future quarters or the remaining
 >> projects?
 
->> Any other comments?+I loved/hated Glen's 119 series because he gave zero code. We had to design
+from scratch. Things took WAY longer, but the design experience is really
+important too. Especially down there; we're all comfortable with design
+in high level languages, but throw assembly and the discomfort with what
+we're supposed to be doing in the first place.. it's a toss up. If you were
+going to do that, we'd need dedicated TA support.
+
+>> Any other comments?
+
+No.