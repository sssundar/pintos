			+-----------------------+
			|         CS 124        |
			| PROJECT 2: BOOTLOADER |
			|    DESIGN DOCUMENT    |
			+-----------------------+

---- GROUP ----

>> Fill in the names and email addresses of your group members.

Hamik Mukelyan 	  <hamik@caltech.edu>
Sushant Sundaresh <sushant.sundaresh@gmail.com>
David Luo 	      <dluo@caltech.edu>

>> Specify how many late tokens you are using on this assignment: 0

>> What is the Git repository and commit hash for your submission?
   (You only need to include the commit-hash in the file you submit
   on Moodle.)

   Repository URL:  login.cms.caltech.edu:/cs/courses/cs124/teams/Curiosity
   commit TODO

---- PRELIMINARIES ----

>> If you have any preliminary comments on your submission, notes for the
>> TAs, or extra credit, please give them here.

>> Please cite any offline or online sources you consulted while
>> preparing your submission, other than the Pintos documentation, course
>> text, lecture notes, and course instructors.

http://www.independent-software.com/writing-your-own-toy-operating-system/
wiki.osdev.org
wikipedia.comx

			     PC BOOTER
			     =========

---- LOGISTICS ----

These questions will help us to keep track of the difficulty level of
assignments, as well as keeping track of which team members worked on
which parts.

>> L1: How many hours did each team member spend on this assignment?
   Make sure that each member's total time is listed.
   
   Sushant: 23
   David: 20
   Hamik: 25

>> L2: What did each team member focus on for this assignment?  Keep
   descriptions to 25-30 words or less.

   Hamik: flappy bird game, keyboard, video
   Sushant: bootloader assembly code, interrupts, handlers
   Dave: timer, keyboard, debugging WIZARD

Note that this design document is a bit long.  Most of the questions can be
answered pretty briefly.  Don't feel a need to write a long answer if it is
not required by the question.

			     GAME / DEMO
			     ===========

---- ALGORITHMS ----

>> A1: In 25-30 words or less, what does your PC booter do?

It gets the program binary from the emulated floppy into a specific location,
sets up the GDT, and transitions segment registers into 32-bit protected mode,
disabling interrupts.

>> A2: In 25-30 words or less, how does the user interact with the program?
>> What are the controls?  What should the user try to do?

The controls and gameplay are briefly explained on our game's splash screen.
Press 'f' the keep Flappy The Bird flying and 'q' to quit. If Flappy crashes
you can play again by pressing 'f'.

---- DATA STRUCTURES ----

>> A3: Describe any global state that your program manages in order to
>> perform its operations.  Don't focus on state managed within interrupt
>> handlers; we will look at that later.  Rather, focus on state that is
>> part of the game implementation itself.

Our program is pretty simple... it just keeps track of:
 - the user's score
 - best score 
 - whether the user requested a restart at the death screen
 - our pseudorandom number generator's seed (which is set to the number of
   timer interrupts at the time the user presses 'f' for the first time)
 - and the current frame number

---- SYNCHRONIZATION ----

>> A4: From the perspective of the entire program, briefly describe how
>> the various interrupts are handled and processed within your program.
>> For example, when a timer interrupt occurs, what is the general sequence
>> of operations or updates that is performed within your program?
>> Similarly, when a keyboard interrupt occurs, what does your program do
>> in response?

A timer interrupt simply updates a global counter. The main loop accesses
this counter through sleep-like functions to wait with less needless looping.

The keyboard interrupts simply enqueue the raw input from the keyboard 
controller into a circular buffer. 

>> A5: Would you say your program relies on polling or busy-waiting anywhere
>> to accomplish its tasks?  If so, what tasks?

We only do this in getch() with flag=1 to block until we receive user input.
We could have done this with a halt.

---- RATIONALE ----

>> A6: Why did you choose the project you did?

It has a simple keyboard interface, everyone knows the game, and it's super
addictive.

>> A7: Did your choice of project affect any of the specific implementation
>> details of the various subsystems that you needed to use?  (For example,
>> if you implemented a scrolling game, did you implement specialized high-
>> performance video code to scroll the screen?)

Our video code is naive: it just writes a given string to a particular
x, y coordinate with a given background and foreground color. It's invoked like
mvprintfcol(x, y, BKGCOL, FRGCOL, "Hi, I am a string.").

>> A8: Did you run into any technical or resource limitations in the
>> implementation of your program?  (For example, bootloader didn't fit,
>> or a really useful standard library wasn't available, or you couldn't
>> achieve the desired performance level, etc.)  If so, what steps did you
>> take to try to overcome those limitations?

Flappy Bird isn't interesting unless pipe opening heights are random between
games and of course between pipes. rand() is implemented in the stdlib.h, so
we couldn't use it in our program. Instead we used a hackish approach where
our random number generator takes a prime number, multiplies a seed, mods by a
prime number, sets the seed to the new number, then returns the new seed. 
The seed starts out as the number of timer interrupts between boot and the 
first key press.

			     BOOT SECTOR
			     ===========

---- DATA STRUCTURES ----

>> B1: How did you decide to store the Disk Address Packet?  Does the
>> memory occupied by the DAP get reclaimed after it is used?  If not,
>> why not?

I stored it on the stack. The stack pointer is not changed after we switch
to 32-bit protected mode, and our boot function never cleans up its own stack.
There was no reason to; we have >48 kB stack from 0xf000 to 0x7e00; more
if we were willing to overwrite out bootloader (no issue) and we
never use more than a fraction of it for flappy.

>> B2: Does your bootloader pass any information to the main program?
>> (If not, just say no.)  If so, what information is passed, and how
>> is it passed?

No. The GDT is a static data structure and the higher level code takes it
for granted.

---- ALGORITHMS ----

>> B3: Briefly describe how your bootloader brings your program into
>> memory.  Does it perform one large load, or multiple smaller loads?

One large load of 64kB.

>> B4: Did you add any BIOS calls to your bootloader to prepare for your
>> main program?  (i.e. things that aren't available in protected mode)

Other than the int 0x13 and int 0x10 that you spec'd out for us, no.

			  VIDEO SUBSYSTEM
			  ===============

---- DATA STRUCTURES ----

>> C1: What video display mode does your program use?  Is it a text mode
>> or a graphical mode?  Where does the video buffer start?  How is data
>> represented in this mode?  (Please be brief; we don't need complete
>> documentation on the video system.)

Text mode. The video buffer starts at 0xB8000 and ends at 0xB8F9F. The second,
undisplayed page starts at 0xB8FA0 and ends 25 * 80 * 2 bytes later. Our
display function mvprintfcol takes the coordinate at which the given string
should be printed, maps it to memory by adding the number of preceding 
characters * 2, then prints the chars in the given string in order.

>> C2: Does your video code maintain any variables or data structures to
>> facilitate video output?  Briefly describe these values and their
>> purposes here.

Video buffer is 80x25x2chars long. The actual buffer itself, allocated by
BIOS or whatever is 8x that space. So we write to page 2 of the video buffer,
and when we call refresh() it writes it directly to page 1. 

---- ALGORITHMS ----

>> C3: What abstraction does your video code present to your main program?
>> Briefly describe the higher-level operations you decided to implement.

<<<<<<< HEAD
HAMIK
=======
We implemented set_bkg, clear_screen, mvprintfcol, and refresh_screen. They
will usually be used in that order. set_bkg sets the default background color
that will be used when clear_screen is called, which walks through the entire 
second page of video memory and sets all the background colors to the default.
mvprintfcol stands for "move, printf, color" and does what it sounds like:
given an x, y coordinate, a background color, a foreground color, and a string
it prints the string to the given coordinates. refresh_screen then copies all
the data from the second page into the first page (the user has to call
clear_screen to get rid of the contents of the second screen).
>>>>>>> e17255a8

---- RATIONALE ----

>> C4: Did you take any specific steps to improve the appearance of your
>> program's display output?  For example, using Extended ASCII Codes, or
>> choosing specific colors to represent different things?

<<<<<<< HEAD
HAMIK
=======
We support different colors through the mvprintfcol function but found a 
WHITE on BLACK display most appealing.
>>>>>>> e17255a8

			  TIMER SUBSYSTEM
			  ===============

---- DATA STRUCTURES ----

>> D1: What state does your timer subsystem manage?  Describe the variables
>> or data structures that it maintains, and how they are used.

It maintains one global integer counter used to count milliseconds (we 
interrupt at 1kHz) for setting variable frame rate.

---- ALGORITHMS ----

>> D2: What abstraction does your timer code present to your main program?
>> Briefly describe the higher-level operations you decided to implement.

It presents a currtime() accessor to the counter, and mysleep(int ms) 
which lets you sleep for a specified integer millesecond count.

>> D3: Did you change the timer frequency from 100Hz?  If so, what did you
>> change it to, and why?

Yes, to 1kHz, so we could make frame rate variable without having to keep
recalculate timer configuration. It was for convenience, and at 1 MHz we
were in no danger of missing other interrupts. 

---- SYNCHRONIZATION ----

>> D4: Given how your program handles timer events, is there any potential
>> for timer interrupts to generate race conditions in updating your
>> program's global state?  If so, what steps did you take to ensure that
>> such situations cannot occur?

We read the counter value, but we rarely care what it actually is with
ms precision. There is a possibility that timers cause momentary 
keypress interrupt misses, due to priority, but the keyboard has a buffer 
and the user has a limit to how quickly they can press keys. We can clear 
the keyboard buffer far faster than the user can fill it up.

			KEYBOARD SUBSYSTEM
			==================

---- DATA STRUCTURES ----

>> E1: What state does your keyboard subsystem manage?  Describe the variables
>> or data structures that it maintains, and how they are used.

It manages no state. We do not initialize the keypad; we keep the Set 1 that
the BIOS initialized for us. We maintain a circular queue with an interrupt
safe dequeue accessor and an interrupt-only enqueue accessor to keep
any scan codes the keypad chooses to send over, without any kind of parsing.

>> E2: How do your data structures handle keys with multi-byte scan-codes?

We don't - we only needed two keys for our game (f,q) and so we ignore
anything else - even errors. The user shouldn't be using Flappy Bird to
figure out their keypad is broken.

---- ALGORITHMS ----

>> E3: What abstraction does your keyboard code present to your main program?
>> Briefly describe the higher-level operations you decided to implement.

It presents a dequeue that always returns quickly, even if the queue is empty.

It presents getch(int blockFlag) wrapper for dequeue which can be set up to 
keep trying to dequeue until it finds a valid scan-code (f,q) or, alternatively,
to return 0 on reaching the end of the queue without finding an appropriate 
code. This allows us to ignore the details of scan codes in the main program.

>> E4: Does your keyboard subsystem expose scan-codes directly to your main
>> program, or does it preprocess them and expose other information to your
>> main program?  If scan-code data is preprocessed, briefly describe what
>> information is actually exposed, and how it is derived from scan-codes.

It preprocesses them into "f" or "q" through getch(), using set-1 scan codes
which are the default with QEMU to map 'f' and 'q' key press (not release)
into 'f' and' q' characters.

---- SYNCHRONIZATION ----

>> E5: Given how your keyboard interrupt handler operates, is there any
>> potential for race conditions in updating the keyboard subsystem's
>> internal state?  If so, what steps did you take to ensure that such
>> situations cannot occur?

No. We made dequeue interrupt safe by wrapping in cli/sti. 
Enqueue is only called by the interrupt handler and we don't enable
nested interrupts so there's no issue there.

We also know we can process the keyboard's internal buffer way faster 
than the user can generate keypad events.

>> E6: Given how your program handles keyboard events, is there any
>> potential for keyboard interrupts to generate race conditions in updating
>> your program's global state?  If so, what steps did you take to ensure
>> that such situations cannot occur?

No. 

---- RATIONALE ----

>> E7: Why did you choose the design and data representation that your
>> keyboard subsystem uses?  How is it suited to your program's overall
>> operation?

We chose to only accept presses of 'f' to move flappy up and 'q' to quit 
the game. These key presses are only one byte scan codes, so we don't have 
to worry about two byte scan codes; i.e. we discard any scan codes that 
don't correspond to 'f' or 'q'. 

We used a circular queue as a fixed array to store the scan codes. 
This is faster than using a linked list implementation of a circular 
queue because there is better cache utilization with a linear array than
with a linked node data structure, but of course the efficiency gains for
us are negligible. The array implementation of a circular queue is
simpler than a linked list one. Circular array-based queues and linked
list-based queues both have O(1) insertion and removal, but linked list
versions have the benefit of never needing an expensive resize operation.
We didn't need that benefit though because it's reasonable to expect there
will never be many unprocessed key presses in the key buffer.


			  SURVEY QUESTIONS
			  ================

Answering these questions is optional, but it will help us improve the
course in future years.  Feel free to tell us anything you want - these
questions are just to spur your thoughts.  Also, feel free to be completely
honest if there are issues with the assignment or the course - you won't be
penalized.  We can't fix things until we know about them.  :-)

>> In your opinion, was this assignment, or any of the parts of it, too
>> easy or too hard?  Did it take too long or too little time?

It took us forever to do the bootloader, but it was very easy, in retrospect,
because you did everything for us. If you hadn't given us the meaty skeleton
I suspect we'd have cried ourselves to sleep every night, which says something.
We'd probably have the structure of the code sink in more if there were many TAs
and we had to write it from scratch, but this way we saw the birds eye view
and had the super cool experience of making a game without an OS. 

It took us way longer than most, I think, and I don't know why. It wasn't 
HARD, it was just.. a debugging experience. Better now than later!

>> Did you find that working on a particular part of the assignment gave
>> you greater insight into some aspect of OS design?

The bootloader process was very worthwhile. We've gotta get comfortable
with assembly and hardware instead of seeing these as abstractions we can
usually avoid with C. This was the first time I've seen things I 
"needed" to write in assembly.

Working on the timer gave better perspective on the flow between how the 
clock can be used for periodic interrupts, and how interrupts from the 
keyboard can be handled.

>> Were there any parts of the assignment that you felt were unnecessarily
>> tedious or pointless?

No. It was all worthwhile; there's no other way to force it to sink in 
and wrapping it in a fun game was icing on the cake.

>> Is there some particular fact or hint we should give students in
>> future quarters to help them solve the problems?  Conversely, did you
>> find any of our guidance to be misleading?

The 3 DPL bits are NOT the only bits to set in that IDT byte.

Set architecture to i386 or just keep the default architecture, instead of
i8086, when you debug 32 bit protected code, or addresses will be funky 
in your compiled assembly code.

>> Do you have any suggestions for the instructor and/or TAs to more
>> effectively assist students, either for future quarters or the remaining
>> projects?

I loved/hated Glen's 119 series because he gave zero code. We had to design
from scratch. Things took WAY longer, but the design experience is really
important too. Especially down there; we're all comfortable with design
in high level languages, but throw assembly and the discomfort with what
we're supposed to be doing in the first place.. it's a toss up. If you were
going to do that, we'd need dedicated TA support.

>> Any other comments?

No.<|MERGE_RESOLUTION|>--- conflicted
+++ resolved
@@ -208,9 +208,6 @@
 >> C3: What abstraction does your video code present to your main program?
 >> Briefly describe the higher-level operations you decided to implement.
 
-<<<<<<< HEAD
-HAMIK
-=======
 We implemented set_bkg, clear_screen, mvprintfcol, and refresh_screen. They
 will usually be used in that order. set_bkg sets the default background color
 that will be used when clear_screen is called, which walks through the entire 
@@ -220,7 +217,6 @@
 it prints the string to the given coordinates. refresh_screen then copies all
 the data from the second page into the first page (the user has to call
 clear_screen to get rid of the contents of the second screen).
->>>>>>> e17255a8
 
 ---- RATIONALE ----
 
@@ -228,12 +224,8 @@
 >> program's display output?  For example, using Extended ASCII Codes, or
 >> choosing specific colors to represent different things?
 
-<<<<<<< HEAD
-HAMIK
-=======
 We support different colors through the mvprintfcol function but found a 
 WHITE on BLACK display most appealing.
->>>>>>> e17255a8
 
 			  TIMER SUBSYSTEM
 			  ===============
