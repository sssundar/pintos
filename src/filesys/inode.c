#include "filesys/inode.h"
#include <list.h>
#include <debug.h>
#include <round.h>
#include <stdio.h>
#include <string.h>
#include <stdio.h>
#include "filesys/filesys.h"
#include "filesys/free-map.h"
#include "filesys/cache.h"
#include "threads/malloc.h"
#include "threads/thread.h"

/*! Identifies an inode. */
#define INODE_MAGIC 0x494e4f44

/*! Returns the number of sectors to allocate for an inode SIZE
    bytes long. */
static inline size_t bytes_to_sectors(off_t size) {
    return DIV_ROUND_UP(size, BLOCK_SECTOR_SIZE);
}

/*! Returns the block device sector that contains byte offset POS
    within INODE.
    Returns -1 if INODE does not contain data for a byte at offset
    POS. */
static block_sector_t byte_to_sector(const struct inode *inode, off_t pos) {
    ASSERT(inode != NULL);

    block_sector_t result; 
    
    cache_sector_id src = crab_into_cached_sector(inode->sector, true);    
    
    struct inode_disk *data = 
        (struct inode_disk *) get_cache_sector_base_addr(src);            
    
    if (pos < data->length)
        result = data->start + pos / BLOCK_SECTOR_SIZE;
    else 
        result = -1;
    
    crab_outof_cached_sector(src, true);        

    return result;
}

/*! List of open inodes, so that opening a single inode twice
    returns the same `struct inode'. */
static struct list open_inodes;

/*! Initializes the inode module. */
void inode_init(void) {
    list_init(&open_inodes);
}

/*! Initializes an inode with LENGTH bytes of data and
    writes the new inode to sector SECTOR on the file system
    device.

    If the file we're creating is a directory then LENGTH must be
    sizeof(block_sector_t) * ENTRY_CNT, since each directory entry
    is stored as a sector ID.

    Returns true if successful.
    Returns false if memory or disk allocation fails. */
bool inode_create(block_sector_t sector, off_t length,
		bool is_directory, const char *filename, block_sector_t parent) {
    struct inode_disk *disk_inode = NULL;
    bool success = false;

    ASSERT(length >= 0);
    ASSERT(filename != NULL);

    /* If this assertion fails, the inode structure is not exactly
       one sector in size, and you should fix that. */
    ASSERT(sizeof *disk_inode == BLOCK_SECTOR_SIZE);

    disk_inode = calloc(1, sizeof *disk_inode);
    if (disk_inode != NULL) {
        size_t sectors = bytes_to_sectors(length);
        disk_inode->length = length;
        disk_inode->magic = INODE_MAGIC;
        strlcpy(disk_inode->filename, filename, NAME_MAX + 1);
        if (is_directory) {
        	disk_inode->is_dir = true;
        	int i;
        	for (i = 0; i < MAX_DIR_ENTRIES; i++) {
        		disk_inode->dir_contents[i] = BOGUS_SECTOR;
        	}
        	disk_inode->parent_dir = parent;
        }
        else {
        	disk_inode->is_dir = false;
        	disk_inode->parent_dir = BOGUS_SECTOR;
        }
        if (free_map_allocate(sectors, &disk_inode->start)) {

            cache_sector_id dst = crab_into_cached_sector(sector, false);
            cache_write(dst, disk_inode, 0, BLOCK_SECTOR_SIZE);
            crab_outof_cached_sector(dst, false);
            
            if (sectors > 0) {
                static char zeros[BLOCK_SECTOR_SIZE];
                size_t i;
                            
                for (i = 0; i < sectors; i++) {
                    cache_sector_id dst = crab_into_cached_sector(disk_inode->start + i, false);
                    cache_write(dst, &zeros, 0, BLOCK_SECTOR_SIZE);
                    crab_outof_cached_sector(dst, false);                    
                }                
            }
            
            success = true; 
        }

        free(disk_inode);
    }
    return success;
}

/*! Reads an inode from SECTOR
    and returns a `struct inode' that contains it.
    Returns a null pointer if memory allocation fails. */
struct inode * inode_open(block_sector_t sector) {
    struct list_elem *e;
    struct inode *inode;    

    /* Check whether this inode is already open. */
    for (e = list_begin(&open_inodes); e != list_end(&open_inodes);
         e = list_next(e)) {
        inode = list_entry(e, struct inode, elem);
        if (inode->sector == sector) {
            inode_reopen(inode);            
            return inode; 
        }
    }    

    /* Allocate memory. */
    inode = malloc(sizeof *inode);
    if (inode == NULL)
        return NULL;

    /* Initialize. */
    list_push_front(&open_inodes, &inode->elem);
    inode->sector = sector;
    inode->open_cnt = 1;
    inode->deny_write_cnt = 0;
    inode->removed = false;

    /* Read the inode from disk to see if it's a directory. If it is then
       copy the directory's entries. */
    void *tmp_buf = malloc ((size_t) BLOCK_SECTOR_SIZE);
    if (tmp_buf == NULL) {
    	PANIC("Couldn't malloc enough room for tmp buf.");
    	NOT_REACHED();
    }
    // Fetch the node from the cache (or disk if necessary)
    cache_sector_id src = crab_into_cached_sector(inode->sector, true);
	cache_read(src, tmp_buf, 0, BLOCK_SECTOR_SIZE);
	crab_outof_cached_sector(src, true);
    // block_read(fs_device, inode->sector, tmp_buf);
    struct inode_disk *tmp_inode = (struct inode_disk *) tmp_buf;
    inode->is_dir = tmp_inode->is_dir;
    strlcpy(inode->filename, tmp_inode->filename, NAME_MAX + 1);
    if (inode->is_dir) {
		int i;
		for(i = 0; i < MAX_DIR_ENTRIES; i++) {
			inode->dir_contents[i] = tmp_inode->dir_contents[i];
		}
    }
    free (tmp_buf);

    return inode;
}

/*! Reopens and returns INODE. */
struct inode * inode_reopen(struct inode *inode) {
    if (inode != NULL)
        inode->open_cnt++;
    return inode;
}

/*! Returns INODE's inode number. */
block_sector_t inode_get_inumber(const struct inode *inode) {
    return inode->sector;
}

/*! Closes INODE and writes it to disk.
    If this was the last reference to INODE, frees its memory.
    If INODE was also a removed inode, frees its blocks. */
void inode_close(struct inode *inode) {
    /* Ignore null pointer. */
    if (inode == NULL)
        return;

    /* Release resources if this was the last opener. */
    if (--inode->open_cnt == 0) {
        /* Remove from inode list and release lock. */
        list_remove(&inode->elem);
        
        /* Deallocate blocks if removed. */
        if (inode->removed) {

            block_sector_t start;
            off_t length; 

            cache_sector_id src = crab_into_cached_sector(inode->sector, true);        
            
            struct inode_disk *data = 
                (struct inode_disk *) get_cache_sector_base_addr(src);             



            start = data->start;
            length = data->length;

            crab_outof_cached_sector(src, true);        
            
            free_map_release(inode->sector, 1);
            free_map_release(start,
                             bytes_to_sectors(length)); 

        }
        else {
        	cache_sector_id src = crab_into_cached_sector(inode->sector, true);
			struct inode_disk *data =
				(struct inode_disk *) get_cache_sector_base_addr(src);

			// Add in the potentially changed things from the given inode
			// to the disk inode.
			strlcpy(data->filename, inode->filename, NAME_MAX + 1);
			data->is_dir = inode->is_dir;
			data->parent_dir = inode->parent_dir;
			int i;
			for (i = 0; i < MAX_DIR_ENTRIES; i++) {
				data->dir_contents[i] = inode->dir_contents[i];
			}
			cache_write(src, (void *) data, 0, BLOCK_SECTOR_SIZE);
			crab_outof_cached_sector(src, true);
        }

        free(inode); 
    }
}    

/*! Marks INODE to be deleted when it is closed by the last caller who
    has it open. */
void inode_remove(struct inode *inode) {
    ASSERT(inode != NULL);
    inode->removed = true;
}

/*! Reads SIZE bytes from INODE into BUFFER, starting at position OFFSET.
   Returns the number of bytes actually read, which may be less
   than SIZE if an error occurs or end of file is reached. */
off_t inode_read_at(struct inode *inode, void *buffer_, off_t size, off_t offset) {
    uint8_t *buffer = buffer_;
    off_t bytes_read = 0;
    // ==TODO== REMOVE
    // uint8_t *bounce = NULL;

    while (size > 0) {
        /* Disk sector to read, starting byte offset within sector. */
        block_sector_t sector_idx = byte_to_sector (inode, offset);
        int sector_ofs = offset % BLOCK_SECTOR_SIZE;

        /* Bytes left in inode, bytes left in sector, lesser of the two. */
        off_t inode_left = inode_length(inode) - offset;
        int sector_left = BLOCK_SECTOR_SIZE - sector_ofs;
        int min_left = inode_left < sector_left ? inode_left : sector_left;

        /* Number of bytes to actually copy out of this sector. */
        int chunk_size = size < min_left ? size : min_left;
        if (chunk_size <= 0)
            break;
        
        /*        
        // ==TODO== REMOVE
        if (sector_ofs == 0 && chunk_size == BLOCK_SECTOR_SIZE) {
            // Read full sector directly into caller's buffer.
            block_read (fs_device, sector_idx, buffer + bytes_read);            
        }
        else {
            // Read sector into bounce buffer, then partially copy
            //    into caller's buffer.
            if (bounce == NULL) {
                bounce = malloc(BLOCK_SECTOR_SIZE);
                if (bounce == NULL)
                    break;
            }
            block_read(fs_device, sector_idx, bounce);
            memcpy(buffer + bytes_read, bounce + sector_ofs, chunk_size);
        }
        */

        cache_sector_id src = crab_into_cached_sector(sector_idx, true);            
        cache_read(src, (void *) (buffer + bytes_read), sector_ofs, chunk_size);
        crab_outof_cached_sector(src, true);
      
        /* Advance. */
        size -= chunk_size;
        offset += chunk_size;
        bytes_read += chunk_size;
    }
    // ==TODO== REMOVE
    // free(bounce);

    return bytes_read;
}

/*! Writes SIZE bytes from BUFFER into INODE, starting at OFFSET.
    Returns the number of bytes actually written, which may be
    less than SIZE if end of file is reached or an error occurs.
    (Normally a write at end of file would extend the inode, but
    growth is not yet implemented.) */
off_t inode_write_at(struct inode *inode, const void *buffer_, off_t size, off_t offset) {
    const uint8_t *buffer = buffer_;
    off_t bytes_written = 0;
    // ==TODO== REMOVE
    // uint8_t *bounce = NULL;

    if (inode->deny_write_cnt)
        return 0;

    while (size > 0) {
        /* Sector to write, starting byte offset within sector. */
        block_sector_t sector_idx = byte_to_sector(inode, offset);
        int sector_ofs = offset % BLOCK_SECTOR_SIZE;

        /* Bytes left in inode, bytes left in sector, lesser of the two. */
        off_t inode_left = inode_length(inode) - offset;
        int sector_left = BLOCK_SECTOR_SIZE - sector_ofs;
        int min_left = inode_left < sector_left ? inode_left : sector_left;

        /* Number of bytes to actually write into this sector. */
        int chunk_size = size < min_left ? size : min_left;
        if (chunk_size <= 0)
            break;
        
        /*
        // ==TODO== REMOVE
        if (sector_ofs == 0 && chunk_size == BLOCK_SECTOR_SIZE) {
            // Write full sector directly to disk. 
            block_write(fs_device, sector_idx, buffer + bytes_written);
        }
        else {
            // We need a bounce buffer. 
            if (bounce == NULL) {
                bounce = malloc(BLOCK_SECTOR_SIZE);
                if (bounce == NULL)
                    break;
            }

            // If the sector contains data before or after the chunk
            // we're writing, then we need to read in the sector
            // first.  Otherwise we start with a sector of all zeros. 

            if (sector_ofs > 0 || chunk_size < sector_left) 
                block_read(fs_device, sector_idx, bounce);
            else
                memset (bounce, 0, BLOCK_SECTOR_SIZE);

            memcpy(bounce + sector_ofs, buffer + bytes_written, chunk_size);
            block_write(fs_device, sector_idx, bounce);
        }
        */

        cache_sector_id dst = crab_into_cached_sector(sector_idx, false);          
        cache_write(dst, (void *) (buffer + bytes_written), sector_ofs, chunk_size);
        crab_outof_cached_sector(dst, false);
    
        /* Advance. */
        size -= chunk_size;
        offset += chunk_size;
        bytes_written += chunk_size;
    }
    // ==TODO== REMOVE
    // free(bounce);

    return bytes_written;
}

/*! Disables writes to INODE.
    May be called at most once per inode opener. */
void inode_deny_write (struct inode *inode) {
    inode->deny_write_cnt++;
    ASSERT(inode->deny_write_cnt <= inode->open_cnt);
}

/*! Re-enables writes to INODE.
    Must be called once by each inode opener who has called
    inode_deny_write() on the inode, before closing the inode. */
void inode_allow_write (struct inode *inode) {
    ASSERT(inode->deny_write_cnt > 0);
    ASSERT(inode->deny_write_cnt <= inode->open_cnt);
    inode->deny_write_cnt--;
}

/*! Returns the length, in bytes, of INODE's data. */
off_t inode_length(const struct inode *inode) {
    cache_sector_id src = crab_into_cached_sector(inode->sector, true);    
    
    struct inode_disk *data = 
        (struct inode_disk *) get_cache_sector_base_addr(src);            
    
    off_t l = data->length;    
    
    crab_outof_cached_sector(src, true);        

    return l;
}

/*! Returns the index of the first open entry in the list of directory
    entries for the given directory DIR. Returns -1 if not found.
 */
int inode_get_first_open_directory_slot(struct inode *dir) {
	ASSERT(dir != NULL);
	ASSERT(dir->is_dir);

	int i;
	for(i = 0; i < MAX_DIR_ENTRIES; i++) {
		if (dir->dir_contents[i] == BOGUS_SECTOR)
			return i;
	}
	return -1;
}

void inode_find_matching_idx_and_sector(struct inode *directory,
		const char *name, block_sector_t *the_sector, int *the_index) {
	ASSERT(directory->is_dir);

	// If the name is just "." or ".." return the appropriate sector numbers.
	if (strcmp(name, "..") == 0 || strcmp(name, ".") == 0) {
		if (thread_current()->cwd.inode == NULL) {
			PANIC("Null cwd inode.");
			NOT_REACHED();
		}
		block_sector_t rtn;
		if (strcmp(name, "..") == 0)
			rtn = thread_current()->cwd.inode->parent_dir;
		else
			rtn = thread_current()->cwd.inode->sector;        

		*the_sector = rtn;
		*the_index = -1;
		return;
	}

	int i;
	// Iterate over this directory's directory entries.
	for (i = 0; i < MAX_DIR_ENTRIES; i++) {

		block_sector_t curr_sect_num = directory->dir_contents[i];
		if (curr_sect_num == BOGUS_SECTOR) {
			continue;
		}
		struct inode *curr_inode = inode_open(curr_sect_num);
		if (curr_inode == NULL) {
			PANIC("Memory alloc problem in inode_open");
			NOT_REACHED();
		}
		// Return this sector number if the filename matches.
		if(strcmp(curr_inode->filename, name) == 0) {            		
			*the_sector = curr_inode->sector;
			*the_index = i;
            inode_close(curr_inode);
			return;
		}
		inode_close(curr_inode);
	}

<<<<<<< HEAD
=======
done:    
>>>>>>> af84cbf2
	*the_sector = BOGUS_SECTOR;
	*the_index = -1;
	return;
}

/*! Gets the directory entry in the given inode with the given NAME. */
block_sector_t inode_find_matching_dir_entry(
		struct inode *directory, const char *name) {
	int idx;
	block_sector_t sect;
	inode_find_matching_idx_and_sector(directory, name, &sect, &idx);
	return sect;
}

// TODO maybe get rid of this and use given function instead...
/*! Get an inode pointer from a sector ID. Must be freed. */
struct inode_disk *inode_get_inode_from_sector(block_sector_t sect) {
	void *tmp_buf = malloc ((size_t) BLOCK_SECTOR_SIZE);
	if (tmp_buf == NULL) {
		PANIC("Couldn't malloc enough room for tmp buf.");
		NOT_REACHED();
	}
	cache_sector_id src = crab_into_cached_sector(sect, true);
	cache_read(src, tmp_buf, 0, BLOCK_SECTOR_SIZE);
	crab_outof_cached_sector(src, true);
	struct inode_disk *tmp_inode = (struct inode_disk *) tmp_buf;
	return tmp_inode;
}

// TODO Might not need this if using given function...
/*! Copies the contents of the given inode_disk into a new inode. It's the
    caller's responsiblity to free both structs eventually. */
struct inode * inode_disk_to_regular(struct inode_disk * dsk_version,
		block_sector_t sector) {
	void *tmp_buf = malloc ((size_t) BLOCK_SECTOR_SIZE);
	if (tmp_buf == NULL) {
		PANIC("Couldn't malloc enough room for tmp buf.");
		NOT_REACHED();
	}
	struct inode *tmp_inode = (struct inode *) tmp_buf;
	tmp_inode->deny_write_cnt = 1;
	strlcpy(tmp_inode->filename, dsk_version->filename, NAME_MAX + 1);
	tmp_inode->open_cnt = -1;
	tmp_inode->parent_dir = dsk_version->parent_dir;
	tmp_inode->removed = false;
	tmp_inode->sector = sector;
	tmp_inode->is_dir = dsk_version->is_dir;
	int i;
	for (i = 0; i < MAX_DIR_ENTRIES; i++) {
		tmp_inode->dir_contents[i] = dsk_version->dir_contents[i];
	}
	return tmp_inode;
}
<|MERGE_RESOLUTION|>--- conflicted
+++ resolved
@@ -104,7 +104,8 @@
                 size_t i;
                             
                 for (i = 0; i < sectors; i++) {
-                    cache_sector_id dst = crab_into_cached_sector(disk_inode->start + i, false);
+                    cache_sector_id dst = crab_into_cached_sector(
+                    		disk_inode->start + i, false);
                     cache_write(dst, &zeros, 0, BLOCK_SECTOR_SIZE);
                     crab_outof_cached_sector(dst, false);                    
                 }                
@@ -469,10 +470,6 @@
 		inode_close(curr_inode);
 	}
 
-<<<<<<< HEAD
-=======
-done:    
->>>>>>> af84cbf2
 	*the_sector = BOGUS_SECTOR;
 	*the_index = -1;
 	return;
