#include "filesys/inode.h"
#include <list.h>

#include <debug.h>
<<<<<<< HEAD
#include <round.h>
#include <stdio.h>
#include <string.h>
#include <stdio.h>
=======
#include <stdio.h>
#include <string.h>

#include <round.h>
#include "devices/block.h"
>>>>>>> 7b1a7152
#include "filesys/filesys.h"
#include "filesys/free-map.h"
#include "filesys/cache.h"
#include "threads/malloc.h"
<<<<<<< HEAD
#include "threads/thread.h"
=======
#include "threads/synch.h"
>>>>>>> 7b1a7152

/*! Identifies an inode. */
#define INODE_MAGIC 0x494e4f44

<<<<<<< HEAD
/*! Returns the number of sectors to allocate for an inode SIZE
    bytes long. */
static inline size_t bytes_to_sectors(off_t size) {
    return DIV_ROUND_UP(size, BLOCK_SECTOR_SIZE);
}

=======
static void get_indirection_indices(uint32_t *base_first_index, 
                                    uint32_t *base_second_index, 
                                    uint32_t *final_first_index, 
                                    uint32_t *final_second_index, 
                                    off_t current_length, 
                                    off_t final_length);

static bool inode_extend(   bool create_double_indirection, 
                            block_sector_t* doubly_indirect_, 
                            off_t current_length, 
                            off_t *future_length,
                            bool failure_acceptable);

static void inode_set_length(const struct inode *inode, off_t updated_length);

static void cleanup_failed_extension(  uint32_t base_first_index, 
                                uint32_t base_second_index, 
                                block_sector_t* doubly_indirect_,
                                bool cleanup_double_indirection_on_error,
                                bool cleanup_first_single_indirection_on_error,
                                bool cleanup_first_data_sector_on_error);


void inode_tree_destroy(block_sector_t inode_sector);

>>>>>>> 7b1a7152
/*! Returns the block device sector that contains byte offset POS
    within INODE.
    Returns SILLY_OLD_DISK_SECTOR if INODE does not contain data for a byte at 
    offset POS. Ignores length restrictions if you are currently extending
    and are trying to hide this fact from readers by not changing the
    length. */
static block_sector_t byte_to_sector(   const struct inode *inode, 
                                        off_t pos,
                                        bool extending) {
    ASSERT(inode != NULL);

    /* First things first, check the file length against the position. It 
    doesn't matter if there IS room to write in the last sector, length
    is a hard stop. THEN, oh boy, then, if there's no length problem,
    well, you're guaranteed to be able to access the sector without issue
    because we don't have file length reduction. So then, you get
    the indirection indices, and walk through the indirection reference
    blocks, get the data sector in question, and return it's index! Hoorah! 
    Also if there's a problem with length, then we'll try to extend outside
    this call, get an extension lock, etc. So no synchronization on that part
    is necessary.
    */

    if ((pos >= inode_length(inode)) && !extending) {
        return SILLY_OLD_DISK_SECTOR;
    }

    block_sector_t result; 
    cache_sector_id src;
    struct inode_disk *data;
    struct indirection_block *reference;
    uint32_t first, second;     
    
    get_indirection_indices(&first, &second, &first, &second, pos+1, pos+1);
    
    src = crab_into_cached_sector(inode->sector, true, false); 
    data = (struct inode_disk *) get_cache_sector_base_addr(src);            
    result = data->doubly_indirect;   
    
    crab_outof_cached_sector(src, true);        
    ASSERT(result != SILLY_OLD_DISK_SECTOR);


    src = crab_into_cached_sector(result, true, false); 
    reference = (struct indirection_block *) get_cache_sector_base_addr(src);            
    result = reference->sector[first];
    
    crab_outof_cached_sector(src, true);        
    ASSERT(result != SILLY_OLD_DISK_SECTOR);

    src = crab_into_cached_sector(result, true, false); 
    reference = (struct indirection_block *) get_cache_sector_base_addr(src);            
    result = reference->sector[second];
    
    crab_outof_cached_sector(src, true);        
    ASSERT(result != SILLY_OLD_DISK_SECTOR);

    return result;
}

/*! List of open inodes, so that opening a single inode twice
    returns the same `struct inode'. */
static struct list open_inodes;
static struct lock open_inodes_lock;

/*! Initializes the inode module. */
void inode_init(void) {
    list_init(&open_inodes);
    lock_init(&open_inodes_lock);
}

/*! Takes a current length (0) and a final length (length) and 

    Returns (base_first_index >= 0, base_second_index >= 0)
    Returns (final_first_index >= 0, final_second_index >= 0)

    As the base and final double/single indirection references we must start
    allocating at, and end up at, allocated and referenced to new data sectors, 
    to meet the length requirement. (0,0,1,2) would mean start at the beginning, and 
    fill the entire 0th double indirection referenced sector with 
    single indirection references to data sectors, and fill the 0th,1st,2nd 
    data sector references out the second double indirection referenced
    sector. */
static void 
get_indirection_indices(    uint32_t *base_first_index, 
                            uint32_t *base_second_index, 
                            uint32_t *final_first_index, 
                            uint32_t *final_second_index, 
                            off_t current_length, 
                            off_t final_length) {
    
    ASSERT(current_length <= final_length);
    ASSERT(current_length >= 0);

    /* We have a single double indirection block */
    /*  Each double indirection block entry points to a single indirection
        block. Each single indirection block points to 128 sectors, or
        2**16 bytes, or 0..65535. Therefore, int-dividing the current length
        by 65536, we see that the quotient is the index into the double
        indirection array, at the current length */
    if (current_length == 0) {
        *base_first_index = 0;
        *base_second_index = 0;
    } else {
        *base_first_index = (current_length-1) >> 16;
        /*  The remainder of this division, itself divided by 512, is the index
            into the single indirection block. */
        *base_second_index = ((current_length-1) - 
                (*base_first_index << 16)) >> 9;
    }

    if (final_length == 0) {
        *final_first_index = 0;
        *final_second_index = 0;
    } else {
        /* We can easily get the final indices the same way */
        *final_first_index = (final_length-1) >> 16;
        *final_second_index = ((final_length-1) - 
            (*final_first_index << 16)) >> 9;
    }    
}


/*! 
    Extends an inode on disk at SECTOR with CURRENT_LENGTH bytes of data
    to handle FUTURE_LENGTH bytes of data. Does not modify inode metadata
    on disk or in memory other than adding index references. e.g. update
    the length yourself!

    You must enter this function with a file extension lock held.

    Returns false and de-allocates the sectors handled, 
    if memory or disk allocation fails and !FAILURE_ACCEPTABLE. Otherwise
    changes future_length from whatever you requested to what actually
    was allocated.

    If create_double_indirection is true, will allocate a doubly indirect 
    index sector and return its sector on disk in DOUBLY_INDIRECT. 
    Otherwise, will expect that pointer to be the double indirection reference
    for your inode in question, except in the case of failure to create
    a length-zero inode, in which case cleaning up means deleting the
    initial indirection blocks, too.
    
    It is the caller's responsibility to interpret the updated future_length
    and boolean return value and change the inode_disk file length.
    */
static bool inode_extend(   bool create_double_indirection, 
                            block_sector_t* doubly_indirect_, 
                            off_t current_length, 
                            off_t* future_length,
                            bool failure_acceptable) {

    // printf("SDEBUG: current_length %d\n", current_length);

    ASSERT(current_length >= 0);    
    ASSERT(current_length <= *future_length);

    struct indirection_block *emptiness = NULL;        

    uint32_t base_first_index, base_second_index, first_index, second_index;         
    volatile cache_sector_id data, singly, doubly;
    uint32_t first_sweep, second_sweep;
    bool double_indirection_flag;

    bool first_sweep_flag = true;
    bool second_sweep_flag = true;

    bool new_single_indirection_block_flag, new_data_block_flag;    
    uint32_t second_sweep_start, second_sweep_limit;                        
    block_sector_t single_indirection_sector, data_sector;            
    struct indirection_block *cached_single_indirection_sector;
    struct indirection_block *cached_double_indirection_sector;

    /*  Flags to help with cleanup */
    bool cleanup_double_indirection_on_error = false;
    bool cleanup_first_single_indirection_on_error = false;
    bool cleanup_first_data_sector_on_error = false;
    bool first_second_sweep_flag = false;

    /* This function can ONLY be used for extension */
    if (*future_length == 0) {    
        
        *doubly_indirect_ = SILLY_OLD_DISK_SECTOR;
        return true;    
    }

    emptiness = calloc(1, sizeof(*emptiness));

    if (emptiness != NULL) {
        /*  Set all entries in emptiness to SILLY_OLD_DISK_SECTOR,
            as our sentinels */
        memset( (void *) emptiness, 
                (int) ((unsigned char) 0xFF),
                BLOCK_SECTOR_SIZE);
    } else {
        
        *future_length = current_length;
        if (create_double_indirection) {
            *future_length = 0;
            *doubly_indirect_ = SILLY_OLD_DISK_SECTOR;
        }
        return false;
    }    

    /* Find the indirection blocks necessary for length bytes */                      
    get_indirection_indices(&base_first_index, &base_second_index, 
                            &first_index, &second_index, 
                            current_length, *future_length);
    
    off_t current_delta_to_sector_edge = BLOCK_SECTOR_SIZE - 
                (current_length % BLOCK_SECTOR_SIZE);
    off_t target_length = *future_length;    

    /* From now on, we count up as we allocate. */
    *future_length = current_length;

    /*  In the case of creation, we don't have a doubly indirect sector
    to start with. Let's get one. */
    if (create_double_indirection) {
        double_indirection_flag = 
            free_map_allocate(1, doubly_indirect_);                    
        if (!double_indirection_flag) {
            free(emptiness);   
            
            *doubly_indirect_ = SILLY_OLD_DISK_SECTOR;
            *future_length = 0;         
            return false;
        }
        cleanup_double_indirection_on_error = true;
    } else {
        ASSERT(*doubly_indirect_ != SILLY_OLD_DISK_SECTOR);
    }

    block_sector_t doubly_indirect = *doubly_indirect_;

    /*  Bring this doubly indirect map in, cache, pin, and clear it if 
        necessary */                    
    doubly = crab_into_cached_sector(doubly_indirect, 
                                        false, 
                                        create_double_indirection);                        

    cached_double_indirection_sector = 
        (struct indirection_block *) get_cache_sector_base_addr(doubly);

    if (create_double_indirection) {
        memcpy( (void *) cached_double_indirection_sector, 
                (void *) emptiness, 
                (size_t) BLOCK_SECTOR_SIZE );                     
    }

    /*  Want to avoid pinning several cache sectors in sequence,
        has the potential for deadlock if we over-constrain the 
        cache */
    crab_outof_cached_sector( doubly, false );                

    /*  Now, sweep through and allocate all the first level indirection
        sectors. */                        
    for (   first_sweep = base_first_index; 
            first_sweep < first_index+1; 
            first_sweep++) {                

        /* Allocate and remember the next single indirection sector */
        doubly = crab_into_cached_sector(doubly_indirect, 
                                            false, 
                                            false);
        cached_double_indirection_sector = 
            (struct indirection_block *) 
                get_cache_sector_base_addr(doubly);
        
        single_indirection_sector = 
            cached_double_indirection_sector->sector[first_sweep];

        first_sweep_flag = true;
        new_single_indirection_block_flag = false;
        if (single_indirection_sector == SILLY_OLD_DISK_SECTOR) {
            new_single_indirection_block_flag = true;
            if (first_sweep == base_first_index) {
                cleanup_first_single_indirection_on_error = true;
            }
            first_sweep_flag = free_map_allocate(1, 
                                    &single_indirection_sector);            
            if (first_sweep_flag) {               
                cached_double_indirection_sector->sector[first_sweep] = 
                    single_indirection_sector;                            
            }
        } 

        /*  Want to avoid pinning several cache sectors in sequence,
            has the potential for deadlock if we over-constrain the 
            cache */
        crab_outof_cached_sector( doubly, false );
        
        if (!first_sweep_flag) {          
            /* Release disk allocations immediately outside this loop */
            break;
        } 

        /*  Now the double indirection sector contains a reference
        to a single indirection sectors that we need to cache, clear,
        then flesh out with cleared data sector references */
        
        /* Cache the single indirection sector */                        
        singly = crab_into_cached_sector(single_indirection_sector, 
                                            false, 
                                            new_single_indirection_block_flag);

        cached_single_indirection_sector = 
            (struct indirection_block *) 
                get_cache_sector_base_addr(singly);

        if (new_single_indirection_block_flag) {
            memcpy( (void *) cached_single_indirection_sector, 
                    (void *) emptiness, 
                    (size_t) BLOCK_SECTOR_SIZE );               
        }  

        crab_outof_cached_sector(singly, false);                                                    

        /* Set up to get and clear second_sweep_limit data sectors */
        first_second_sweep_flag = false;
        if (first_sweep == first_index && first_index != base_first_index) {
            /*  Extension crosses single indirection block boundaries,
                and we're not on the first block */
            second_sweep_start = 0;
            second_sweep_limit = second_index+1;            
        } else if (first_sweep == first_index) {
            /*  Extension occurs in one single indirection block, */
            second_sweep_start = base_second_index;
            second_sweep_limit = second_index+1;
            first_second_sweep_flag = true;
        } else if (first_sweep == base_first_index) {
            /*  Extension occurs over multiple single indirection blocks, 
                and we're at the first. */
            second_sweep_start = base_second_index;
            second_sweep_limit = ((uint32_t) INDIRECTION_REFERENCES); 
            first_second_sweep_flag = true;
        } else {
            second_sweep_start = 0;
            second_sweep_limit = ((uint32_t) INDIRECTION_REFERENCES);            
        }        

        for (   second_sweep = second_sweep_start; 
                second_sweep < second_sweep_limit; 
                second_sweep++) {
            singly = crab_into_cached_sector(single_indirection_sector, 
                                            false, 
                                            false);
            cached_single_indirection_sector = 
                (struct indirection_block *) 
                    get_cache_sector_base_addr(singly);

            /* Allocate the next data sector if it doesn't exist already */
            data_sector = 
                cached_single_indirection_sector->sector[second_sweep];

            second_sweep_flag = true;
            new_data_block_flag = false;
            if (data_sector == SILLY_OLD_DISK_SECTOR) {
                if ( (second_sweep == second_sweep_start) &&
                     first_second_sweep_flag ) {
                    cleanup_first_data_sector_on_error = true;
                }
                new_data_block_flag = true;
                second_sweep_flag = 
                    free_map_allocate(
                        1, 
                        &data_sector );

                if (second_sweep_flag)       
                    cached_single_indirection_sector->sector[second_sweep] = 
                        data_sector;
            }
                                                                    
            crab_outof_cached_sector(singly, false); 

            if (!second_sweep_flag) {
                /*  Release disk allocations immediately 
                    outside this loop */
                break;
            }

            /* Now, cache and clear the data sector */
            if (new_data_block_flag) {        

                data = crab_into_cached_sector(data_sector, false, true);
                crab_outof_cached_sector(data, false);                    
            }

            if (    (first_sweep == first_index) && 
                    (second_sweep == second_index) ) {                
                /* Last sector possibly not fully utilized */
                *future_length = target_length;            
            } else if (first_second_sweep_flag) {
                /* First sector of many - possibly already allocated */
                *future_length += current_delta_to_sector_edge;
            } else {
                *future_length += BLOCK_SECTOR_SIZE;
            }
        }

        if (!second_sweep_flag) {
            break;
        }
    }                        

    /* Clean up if things went wrong */
    if (!failure_acceptable && (!first_sweep_flag || !second_sweep_flag) ) {  

        cleanup_failed_extension(   base_first_index, 
                                    base_second_index,                                    
                                    doubly_indirect_,
                                    cleanup_double_indirection_on_error,
                                    cleanup_first_single_indirection_on_error,
                                    cleanup_first_data_sector_on_error);      
        /* Clean up till our starting position */
        *future_length = current_length;                                  
        free(emptiness);
        return false;
    } 
    
    /* future_length is as far as we got */    

    free(emptiness);
    return true;
}

/*! 
    Initializes an inode with LENGTH bytes of data and
    writes the new inode to sector SECTOR on the file system
    device.

<<<<<<< HEAD
    If the file we're creating is a directory then LENGTH must be
    sizeof(block_sector_t) * ENTRY_CNT, since each directory entry
    is stored as a sector ID.

    Returns true if successful.
    Returns false if memory or disk allocation fails. */
bool inode_create(block_sector_t sector, off_t length,
		bool is_directory, const char *filename, block_sector_t parent) {
    struct inode_disk *disk_inode = NULL;
=======
    You must enter this function with a file extension lock held,
    so that the inode referencing this inode_disk created can be
    atomically and rapidly placed into the inode_list. Then other
    file-opens will not try to create new inodes for the same file.
    Returns true if successful.
    
    Returns false and de-allocates the sectors handled, 
    if memory or disk allocation fails. Does not de-allocate
    the sector the inode_disk was supposed to be placed in. 
    */
bool inode_create(block_sector_t sector, off_t length) {
    struct inode_disk *disk_inode = NULL;    
>>>>>>> 7b1a7152
    bool success = false;
    
    ASSERT(length >= 0);
    ASSERT(filename != NULL);

    /* If this assertion fails, the inode structure is not exactly
       one sector in size, and you should fix that. */
    ASSERT(sizeof *disk_inode == BLOCK_SECTOR_SIZE);

    disk_inode = calloc(1, sizeof *disk_inode);
    
    if (disk_inode != NULL) {
        disk_inode->length = length;
<<<<<<< HEAD
        disk_inode->magic = INODE_MAGIC;
        strlcpy(disk_inode->filename, filename, NAME_MAX + 1);
        disk_inode->parent_dir = parent;
        if (is_directory) {
        	disk_inode->is_dir = true;
        	int i;
        	for (i = 0; i < MAX_DIR_ENTRIES; i++) {
        		disk_inode->dir_contents[i] = BOGUS_SECTOR;
        	}
        }
        else
        	disk_inode->is_dir = false;

        if (free_map_allocate(sectors, &disk_inode->start)) {

            cache_sector_id dst = crab_into_cached_sector(sector, false);
            cache_write(dst, disk_inode, 0, BLOCK_SECTOR_SIZE);
            crab_outof_cached_sector(dst, false);
            
            if (sectors > 0) {
                static char zeros[BLOCK_SECTOR_SIZE];
                size_t i;
                            
                for (i = 0; i < sectors; i++) {
                    cache_sector_id dst = crab_into_cached_sector(
                    		disk_inode->start + i, false);
                    cache_write(dst, &zeros, 0, BLOCK_SECTOR_SIZE);
                    crab_outof_cached_sector(dst, false);                    
                }                
            }
            
            success = true; 
        }

        free(disk_inode);
=======
        disk_inode->magic = INODE_MAGIC;        
                        
        if (inode_extend(true, &disk_inode->doubly_indirect, 0, 
                &disk_inode->length, false)) {
            /* Write the disk_inode to disk, too! */
            
            cache_sector_id di = crab_into_cached_sector(sector, false, true);

            cache_write(di, (void *) disk_inode, 0, BLOCK_SECTOR_SIZE);             

            crab_outof_cached_sector(di, false);

            if (length > 0) {
                ASSERT(disk_inode->doubly_indirect != SILLY_OLD_DISK_SECTOR);
            }

            success = true;         
        }
                    
        free(disk_inode);        
>>>>>>> 7b1a7152
    }

    return success;
}

/*! Cleans up after a failed file extension, either during creation or afterward
    A file extension lock must be held on the inode prior to entry.

    Starts at base_first_index and base_second index, and goes until
    it sees silly references in the index referenced by doubly_indirect.
    It frees this index sector as well if the base indices are both zero,
    as this indicates the file had length zero before. 

    It is up to the caller to free their inode_disk and inode (if necessary) 
    depending on the circumstances under which this function was called. */
static void cleanup_failed_extension(  uint32_t base_first_index, 
                                uint32_t base_second_index, 
                                block_sector_t *doubly_indirect_,
                                bool cleanup_double_indirection_on_error,
                                bool cleanup_first_single_indirection_on_error,
                                bool cleanup_first_data_sector_on_error) {
    volatile cache_sector_id singly, doubly;
    uint32_t first_sweep, second_sweep, second_sweep_start;    
    block_sector_t single_indirection_sector, data_sector, doubly_indirect;            
    struct indirection_block *cached_single_indirection_sector;
    struct indirection_block *cached_double_indirection_sector;
    bool first_si_flag = true;
    bool first_ds_flag = true;

    doubly_indirect = *doubly_indirect_;

    for (first_sweep = base_first_index; 
        first_sweep < ((uint32_t) INDIRECTION_REFERENCES); 
        first_sweep++) {
        /* Get single indirection referenced if it's not silly */

        doubly = crab_into_cached_sector(doubly_indirect, 
                                            false, 
                                            false);
        cached_double_indirection_sector = 
            (struct indirection_block *) 
                get_cache_sector_base_addr(doubly);
        
        single_indirection_sector = 
            cached_double_indirection_sector->sector[first_sweep];        

        if (single_indirection_sector == SILLY_OLD_DISK_SECTOR ) {
            /* No more! */
            crab_outof_cached_sector( doubly, false );  
            break;
        } else {                    
        /*  Replace single indirection reference with a silly reference. 
            Not strictly necessary for creation cleanup, but 
            it is necessary if we're just cleaning up a failed
            extension.

            Note that this isn't preserving the linear contiguous 
            structure of the disk_inode index, so we'd better have a 
            file lock (on this file) as we do this */
            if (first_si_flag && cleanup_first_single_indirection_on_error) {
                cached_double_indirection_sector->sector[first_sweep] = 
                    SILLY_OLD_DISK_SECTOR;                                
            }

        }

        /*  Want to avoid pinning several cache sectors in sequence,
            has the potential for deadlock if we over-constrain the 
            cache */
        crab_outof_cached_sector( doubly, false );                
        
        if (first_sweep == base_first_index)
            second_sweep_start = base_second_index;
        else 
            second_sweep_start = 0;

        for (   second_sweep = second_sweep_start; 
                second_sweep < ((uint32_t) INDIRECTION_REFERENCES); 
                second_sweep++) {
            /* Get data sector referenced if it's not silly */
            singly = crab_into_cached_sector(single_indirection_sector,
                                                false, false);
            cached_single_indirection_sector = 
                (struct indirection_block *) 
                    get_cache_sector_base_addr(singly);
        
            data_sector = 
                cached_single_indirection_sector->sector[second_sweep];            
            
            if (data_sector == SILLY_OLD_DISK_SECTOR ) {
                /* No more! */                
                crab_outof_cached_sector( singly, false );                
                break;
            } else {                    
            /*  Replace data reference with a silly reference. 
                Not strictly necessary for creation cleanup, but 
                it is necessary if we're just cleaning up a failed
                extension.

                Note that this isn't preserving the linear contiguous 
                structure of the disk_inode index, so we'd better have a
                file lock (on this file) as we do this */

                cached_single_indirection_sector->sector[second_sweep]= 
                    SILLY_OLD_DISK_SECTOR;                
            }

            /*  Want to avoid pinning several cache sectors in sequence,
                has the potential for deadlock if we over-constrain the 
                cache */            
            crab_outof_cached_sector( singly, false );                

            /* Remove data sector from the free-map */
            if (!first_ds_flag ||
                (cleanup_first_data_sector_on_error && first_ds_flag) ) {
                free_map_release(data_sector, 1);                    
            }

            first_ds_flag = false;
        }

        /* Remove single indirection reference from the free-map */
        if (!first_si_flag || 
            (cleanup_first_single_indirection_on_error && first_si_flag) ) {
            free_map_release(single_indirection_sector, 1);
        }

        first_si_flag = false;
    }

    /*  Free double indirection reference from free-map */
    if (cleanup_double_indirection_on_error) {
        free_map_release(doubly_indirect, 1);
        *doubly_indirect_ = SILLY_OLD_DISK_SECTOR;
    }
}

/*  Intended to destroy and free all of the inode's sectors except the inode
    on disk, itself. Useful if you're sequentially operating through inodes
    and directories and something goes wrong. */
void inode_tree_destroy(block_sector_t inode_sector) {
    cache_sector_id src = crab_into_cached_sector(inode_sector, true, false);  

    struct inode_disk *data = 
        (struct inode_disk *) get_cache_sector_base_addr(src);    

    block_sector_t doubly_indirect = data->doubly_indirect;
        
    crab_outof_cached_sector(src, true);        

    /* Re-appropriated cleanup function, ignore the name */  
    if (doubly_indirect != SILLY_OLD_DISK_SECTOR) 
        cleanup_failed_extension(0, 0, &doubly_indirect, true, true, true); 

    free_map_release(inode_sector, 1);
}

/*! Reads an inode from SECTOR
    and returns a `struct inode' that contains it.
    Returns a null pointer if memory allocation fails. */
struct inode * inode_open(block_sector_t sector) {
    struct list_elem *e;
    struct inode *inode;    

    /* Check whether this inode is already open. */
    lock_acquire(&open_inodes_lock);    

    for (e = list_begin(&open_inodes); e != list_end(&open_inodes);
         e = list_next(e)) {        
        inode = list_entry(e, struct inode, elem);
<<<<<<< HEAD
        if (inode->sector == sector) {
            inode_reopen(inode);            
=======
        if (inode->sector == sector) {            
            inode_reopen(inode);            
            lock_release(&open_inodes_lock);
>>>>>>> 7b1a7152
            return inode; 
        }
    }    

    /* Allocate memory. */
    inode = malloc(sizeof *inode);    
    if (inode == NULL) {        
        lock_release(&open_inodes_lock);
        return NULL;
    }

    /* Initialize. */
    list_push_front(&open_inodes, &inode->elem);
    inode->sector = sector;
    inode->open_cnt = 1;
    inode->deny_write_cnt = 0;
<<<<<<< HEAD
    inode->removed = false;

    /* Read the inode from disk to see if it's a directory. If it is then
       copy the directory's entries. */
    void *tmp_buf = malloc ((size_t) BLOCK_SECTOR_SIZE);
    if (tmp_buf == NULL) {
    	PANIC("Couldn't malloc enough room for tmp buf.");
    	NOT_REACHED();
    }

    /* Fetch the node from the cache (or disk if necessary) */
    cache_sector_id src = crab_into_cached_sector(inode->sector, true);
	cache_read(src, tmp_buf, 0, BLOCK_SECTOR_SIZE);
	crab_outof_cached_sector(src, true);

    struct inode_disk *tmp_inode = (struct inode_disk *) tmp_buf;
    inode->is_dir = tmp_inode->is_dir;
    inode->parent_dir = tmp_inode->parent_dir;
    strlcpy(inode->filename, tmp_inode->filename, NAME_MAX + 1);
    if (inode->is_dir) {
		int i;
		for(i = 0; i < MAX_DIR_ENTRIES; i++) {
			inode->dir_contents[i] = tmp_inode->dir_contents[i];
		}
    }
    free (tmp_buf);

=======
    inode->removed = false;     
    lock_init(&inode->extension_lock);    
    lock_init(&inode->ismd_lock);
    lock_release(&open_inodes_lock);
>>>>>>> 7b1a7152
    return inode;
}

/*! Reopens and returns INODE. */
struct inode * inode_reopen(struct inode *inode) {
    if (inode != NULL)
        inode->open_cnt++;
    return inode;
}

/*! Returns INODE's inode number. */
block_sector_t inode_get_inumber(const struct inode *inode) {
    return inode->sector;
}

/*! Closes INODE and writes it to disk.
    If this was the last reference to INODE, frees its memory.
    If INODE was also a removed inode, frees its blocks. */
void inode_close(struct inode *inode) {
    /* Ignore null pointer. */
    if (inode == NULL)
        return;

<<<<<<< HEAD
    /* Release resources if this was the last opener. */
    if (--inode->open_cnt == 0) {
        /* Remove from inode list and release lock. */
        list_remove(&inode->elem);
        
        /* Deallocate blocks if removed. */
        if (inode->removed) {

            block_sector_t start;
            off_t length; 

            cache_sector_id src = crab_into_cached_sector(inode->sector, true);        
            
            struct inode_disk *data = 
                (struct inode_disk *) get_cache_sector_base_addr(src);             



            start = data->start;
            length = data->length;

            crab_outof_cached_sector(src, true);        
=======
    int open_count;
    lock_acquire(&inode->ismd_lock);
    open_count = --inode->open_cnt;
    lock_release(&inode->ismd_lock);
    
    /* Release resources if this was the last opener. */    
    if (open_count == 0) {
        /* Remove from inode list. Remember that if directory
            removals are thread-safe then when filesys_close is called
            no one else can access this file so open_cnt can only decrease.
            Therefore:            
            once we've made open_cnt thread_safe with ismd_lock, no
            outstanding readers or writers for this file at this point.
            Therefore we can just remove it from the inodes list, 
            and free all its sectors on disk, with no issues.
            */    
        lock_acquire(&open_inodes_lock);
        list_remove(&inode->elem);        
        lock_release(&open_inodes_lock);
>>>>>>> 7b1a7152
            
        /* Deallocate blocks if removed. */
        if (inode->removed) {        
            inode_tree_destroy(inode->sector);
        }
        else {
        	cache_sector_id src = crab_into_cached_sector(inode->sector, true);
			struct inode_disk *data =
				(struct inode_disk *) get_cache_sector_base_addr(src);

			// Add in the potentially changed things from the given inode
			// to the disk inode.
			strlcpy(data->filename, inode->filename, NAME_MAX + 1);
			data->is_dir = inode->is_dir;
			data->parent_dir = inode->parent_dir;
			int i;
			for (i = 0; i < MAX_DIR_ENTRIES; i++) {
				data->dir_contents[i] = inode->dir_contents[i];
			}
			cache_write(src, (void *) data, 0, BLOCK_SECTOR_SIZE);
			crab_outof_cached_sector(src, true);
        }

        free(inode); 
    }
}    

/*! Marks INODE to be deleted when it is closed by the last caller who
    has it open. Don't need to synchronize. */
void inode_remove(struct inode *inode) {
    ASSERT(inode != NULL);
    inode->removed = true;
}

/*! Reads SIZE bytes from INODE into BUFFER, starting at position OFFSET.
   Returns the number of bytes actually read, which may be less
   than SIZE if an error occurs or end of file is reached. */
off_t inode_read_at(struct inode *inode, void *buffer_, off_t size, off_t offset) {
    ASSERT(inode != NULL);

    uint8_t *buffer = buffer_;
    off_t bytes_read = 0;
    
    off_t length = inode_length(inode); /* Might change mid-call! */

    while (size > 0) {
        /* Disk sector to read, starting byte offset within sector. */
        block_sector_t sector_idx = byte_to_sector (inode, offset, false);           

        int sector_ofs = offset % BLOCK_SECTOR_SIZE;            

        /* Bytes left in inode, bytes left in sector, lesser of the two. */
        off_t inode_left = length - offset;
        int sector_left = BLOCK_SECTOR_SIZE - sector_ofs;
        int min_left = inode_left < sector_left ? inode_left : sector_left;

        /* Number of bytes to actually copy out of this sector. */
        int chunk_size = size < min_left ? size : min_left;
        if ( (chunk_size <= 0) || (sector_idx == SILLY_OLD_DISK_SECTOR) ) 
            break;        
        
        cache_sector_id src = crab_into_cached_sector(sector_idx, true, false);            
        cache_read(src, (void *) (buffer + bytes_read), sector_ofs, chunk_size);        
        crab_outof_cached_sector(src, true);
      
        /* Advance. */
        size -= chunk_size;
        offset += chunk_size;
        bytes_read += chunk_size;
    }

    return bytes_read;
}

/*! Writes SIZE bytes from BUFFER into INODE, starting at OFFSET.
    Returns the number of bytes actually written, which may be
<<<<<<< HEAD
    less than SIZE if end of file is reached or an error occurs.
    (Normally a write at end of file would extend the inode, but
    growth is not yet implemented.) */
off_t inode_write_at(struct inode *inode, const void *buffer_,
		off_t size, off_t offset) {
=======
    less than SIZE if file cannot be extended. */
off_t inode_write_at(struct inode *inode, const void *buffer_, off_t size, off_t offset) {
    ASSERT(inode != NULL);    

>>>>>>> 7b1a7152
    const uint8_t *buffer = buffer_;
    off_t bytes_written = 0;

    if (inode->deny_write_cnt)
        return 0;

<<<<<<< HEAD
    //printf("  --> about to enter while. size is %d\n", size);
=======
    if (size == 0) {
        return 0;
    }        

    block_sector_t doubly_indirect;
    struct inode_disk *data;
    cache_sector_id src;
    
    volatile off_t length = inode_length(inode);    
    bool am_extending = false;  /* A flag to let us release the file_extension
                                    lock after we do the extension + write
                                    so that readers never see zeros we 
                                    didn't intend to write, but also
                                    don't have to get stuck on a lock.
                                    This really only hurts other extenders. */
    ASSERT(length >= 0);    

    off_t extension_limit = offset + size;            
    if (extension_limit > length) {
        
        lock_acquire(&inode->extension_lock);        
        length = inode_length(inode);
        ASSERT(length >= 0);

        if (extension_limit > length) {

            am_extending = true;

            src = crab_into_cached_sector(inode->sector, true, false);            
            data = (struct inode_disk *) get_cache_sector_base_addr(src);                        
            doubly_indirect = data->doubly_indirect;                        
            crab_outof_cached_sector(src, true);            


            if (length == 0) {                                

                ASSERT(doubly_indirect == SILLY_OLD_DISK_SECTOR);
                inode_extend(true, 
                            &doubly_indirect, 
                            length,
                            &extension_limit,
                            true);

                src = crab_into_cached_sector(inode->sector, false, false);            
                data = (struct inode_disk *) get_cache_sector_base_addr(src);                        
                data->doubly_indirect = doubly_indirect;                            
                crab_outof_cached_sector(src, false);            

            } else {

                ASSERT(doubly_indirect != SILLY_OLD_DISK_SECTOR);
                inode_extend(false, 
                            &doubly_indirect, 
                            length,
                            &extension_limit,
                            true);                
            }
                        
            length = extension_limit;
        } 

        if (!am_extending) {                        
            lock_release(&inode->extension_lock);
        }
    }    
>>>>>>> 7b1a7152

    while (size > 0) {
        /* Sector to write, starting byte offset within sector. */
        block_sector_t sector_idx = byte_to_sector(inode, offset, am_extending);
        int sector_ofs = offset % BLOCK_SECTOR_SIZE;

        /* Bytes left in inode, bytes left in sector, lesser of the two. */
        off_t inode_left = length - offset;
        int sector_left = BLOCK_SECTOR_SIZE - sector_ofs;
        int min_left = inode_left < sector_left ? inode_left : sector_left;

        /* Number of bytes to actually write into this sector. */
        int chunk_size = size < min_left ? size : min_left;

        // printf("    --> chunk_size = %d\n", chunk_size);

        if (chunk_size <= 0)
            break;
                
        cache_sector_id dst = crab_into_cached_sector(sector_idx, false, false);          
        cache_write(dst, (void *) (buffer + bytes_written), 
            sector_ofs, chunk_size);
        crab_outof_cached_sector(dst, false);

        /* Advance. */
        size -= chunk_size;
        offset += chunk_size;
        bytes_written += chunk_size;
    }

    if (am_extending) {
        inode_set_length(inode, extension_limit);   
        lock_release(&inode->extension_lock);
    }

    return bytes_written;
}

/*! Disables writes to INODE.
    May be called at most once per inode opener. */
void inode_deny_write (struct inode *inode) {
    lock_acquire(&inode->ismd_lock);
    inode->deny_write_cnt++;    
    ASSERT(inode->deny_write_cnt <= inode->open_cnt);
    lock_release(&inode->ismd_lock);
}

/*! Re-enables writes to INODE.
    Must be called once by each inode opener who has called
    inode_deny_write() on the inode, before closing the inode. */
void inode_allow_write (struct inode *inode) {
    lock_acquire(&inode->ismd_lock);
    ASSERT(inode->deny_write_cnt > 0);
    ASSERT(inode->deny_write_cnt <= inode->open_cnt);
    inode->deny_write_cnt--;
    lock_release(&inode->ismd_lock);
}

/*! Returns the length, in bytes, of INODE's data */
off_t inode_length(const struct inode *inode) {
    ASSERT (inode != NULL);

    cache_sector_id src = crab_into_cached_sector(inode->sector, true, false);    
    
    struct inode_disk *data = 
        (struct inode_disk *) get_cache_sector_base_addr(src);            
    
    off_t l = data->length;        

    crab_outof_cached_sector(src, true);        

    return l;
}

<<<<<<< HEAD
/*! Returns the index of the first open entry in the list of directory
    entries for the given directory DIR. Returns -1 if not found.
 */
int inode_get_first_open_directory_slot(struct inode *dir) {
	ASSERT(dir != NULL);
	ASSERT(dir->is_dir);

	int i;
	for(i = 0; i < MAX_DIR_ENTRIES; i++) {
		if (dir->dir_contents[i] == BOGUS_SECTOR)
			return i;
	}
	return -1;
}

/*! Gets the directory entry in the given inode DIRECTROY with the
    given NAME. Also gets the index at which it occurs. */
void inode_find_matching_idx_and_sector(struct inode *directory,
		const char *name, block_sector_t *the_sector, int *the_index) {
	ASSERT(directory->is_dir);

	// If the name is just "." or ".." return the appropriate sector numbers.
	if (strcmp(name, "..") == 0 || strcmp(name, ".") == 0) {
		if (thread_current()->cwd_sect == BOGUS_SECTOR) {
			PANIC("Null cwd inode.");
			NOT_REACHED();
		}
		block_sector_t rtn;
		if (strcmp(name, "..") == 0) {
			//rtn = thread_current()->cwd.inode->parent_dir;
			rtn = directory->parent_dir;
		}
		else {
			//rtn = thread_current()->cwd.inode->sector;
			rtn = directory->sector;
		}

		*the_sector = rtn;
		*the_index = -1;
		return;
	}

	int i;
	// Iterate over this directory's directory entries.
	for (i = 0; i < MAX_DIR_ENTRIES; i++) {

		block_sector_t curr_sect_num = directory->dir_contents[i];
		if (curr_sect_num == BOGUS_SECTOR) {
			continue;
		}
		struct inode *curr_inode = inode_open(curr_sect_num);
		if (curr_inode == NULL) {
			PANIC("Memory alloc problem in inode_open");
			NOT_REACHED();
		}
		// Return this sector number if the filename matches.
		if(strcmp(curr_inode->filename, name) == 0) {            		
			*the_sector = curr_inode->sector;
			*the_index = i;
            inode_close(curr_inode);
			return;
		}
		inode_close(curr_inode);
	}

	*the_sector = BOGUS_SECTOR;
	*the_index = -1;
	return;
}

/*! Gets the directory entry in the given inode with the given NAME. */
block_sector_t inode_find_matching_dir_entry(
		struct inode *directory, const char *name) {
	int idx;
	block_sector_t sect;
	inode_find_matching_idx_and_sector(directory, name, &sect, &idx);
	return sect;
}

// TODO maybe get rid of this and use given function instead...
/*! Get an inode pointer from a sector ID. Must be freed. */
struct inode_disk *inode_get_inode_from_sector(block_sector_t sect) {
	void *tmp_buf = malloc ((size_t) BLOCK_SECTOR_SIZE);
	if (tmp_buf == NULL) {
		PANIC("Couldn't malloc enough room for tmp buf.");
		NOT_REACHED();
	}
	cache_sector_id src = crab_into_cached_sector(sect, true);
	cache_read(src, tmp_buf, 0, BLOCK_SECTOR_SIZE);
	crab_outof_cached_sector(src, true);
	struct inode_disk *tmp_inode = (struct inode_disk *) tmp_buf;
	return tmp_inode;
}

// TODO Might not need this if using given function...
/*! Copies the contents of the given inode_disk into a new inode. It's the
    caller's responsiblity to free both structs eventually. */
struct inode * inode_disk_to_regular(struct inode_disk * dsk_version,
		block_sector_t sector) {
	void *tmp_buf = malloc ((size_t) BLOCK_SECTOR_SIZE);
	if (tmp_buf == NULL) {
		PANIC("Couldn't malloc enough room for tmp buf.");
		NOT_REACHED();
	}
	struct inode *tmp_inode = (struct inode *) tmp_buf;
	tmp_inode->deny_write_cnt = 1;
	strlcpy(tmp_inode->filename, dsk_version->filename, NAME_MAX + 1);
	tmp_inode->open_cnt = -1;
	tmp_inode->parent_dir = dsk_version->parent_dir;
	tmp_inode->removed = false;
	tmp_inode->sector = sector;
	tmp_inode->is_dir = dsk_version->is_dir;
	int i;
	for (i = 0; i < MAX_DIR_ENTRIES; i++) {
		tmp_inode->dir_contents[i] = dsk_version->dir_contents[i];
	}
	return tmp_inode;
}
=======
static void inode_set_length(const struct inode *inode, off_t updated_length) {
    ASSERT (inode != NULL);

    cache_sector_id src = crab_into_cached_sector(inode->sector, false, false);    
    
    struct inode_disk *data = 
        (struct inode_disk *) get_cache_sector_base_addr(src);            
    
    data->length = updated_length;
    
    crab_outof_cached_sector(src, false);            
}
>>>>>>> 7b1a7152
<|MERGE_RESOLUTION|>--- conflicted
+++ resolved
@@ -1,40 +1,21 @@
 #include "filesys/inode.h"
 #include <list.h>
-
 #include <debug.h>
-<<<<<<< HEAD
 #include <round.h>
 #include <stdio.h>
 #include <string.h>
 #include <stdio.h>
-=======
-#include <stdio.h>
-#include <string.h>
-
-#include <round.h>
 #include "devices/block.h"
->>>>>>> 7b1a7152
 #include "filesys/filesys.h"
 #include "filesys/free-map.h"
 #include "filesys/cache.h"
 #include "threads/malloc.h"
-<<<<<<< HEAD
 #include "threads/thread.h"
-=======
 #include "threads/synch.h"
->>>>>>> 7b1a7152
 
 /*! Identifies an inode. */
 #define INODE_MAGIC 0x494e4f44
 
-<<<<<<< HEAD
-/*! Returns the number of sectors to allocate for an inode SIZE
-    bytes long. */
-static inline size_t bytes_to_sectors(off_t size) {
-    return DIV_ROUND_UP(size, BLOCK_SECTOR_SIZE);
-}
-
-=======
 static void get_indirection_indices(uint32_t *base_first_index, 
                                     uint32_t *base_second_index, 
                                     uint32_t *final_first_index, 
@@ -57,10 +38,14 @@
                                 bool cleanup_first_single_indirection_on_error,
                                 bool cleanup_first_data_sector_on_error);
 
-
 void inode_tree_destroy(block_sector_t inode_sector);
 
->>>>>>> 7b1a7152
+/*! Returns the number of sectors to allocate for an inode SIZE
+    bytes long. */
+static inline size_t bytes_to_sectors(off_t size) {
+    return DIV_ROUND_UP(size, BLOCK_SECTOR_SIZE);
+}
+
 /*! Returns the block device sector that contains byte offset POS
     within INODE.
     Returns SILLY_OLD_DISK_SECTOR if INODE does not contain data for a byte at 
@@ -487,12 +472,10 @@
     return true;
 }
 
-/*! 
-    Initializes an inode with LENGTH bytes of data and
+/*! Initializes an inode with LENGTH bytes of data and
     writes the new inode to sector SECTOR on the file system
     device.
 
-<<<<<<< HEAD
     If the file we're creating is a directory then LENGTH must be
     sizeof(block_sector_t) * ENTRY_CNT, since each directory entry
     is stored as a sector ID.
@@ -502,22 +485,8 @@
 bool inode_create(block_sector_t sector, off_t length,
 		bool is_directory, const char *filename, block_sector_t parent) {
     struct inode_disk *disk_inode = NULL;
-=======
-    You must enter this function with a file extension lock held,
-    so that the inode referencing this inode_disk created can be
-    atomically and rapidly placed into the inode_list. Then other
-    file-opens will not try to create new inodes for the same file.
-    Returns true if successful.
-    
-    Returns false and de-allocates the sectors handled, 
-    if memory or disk allocation fails. Does not de-allocate
-    the sector the inode_disk was supposed to be placed in. 
-    */
-bool inode_create(block_sector_t sector, off_t length) {
-    struct inode_disk *disk_inode = NULL;    
->>>>>>> 7b1a7152
     bool success = false;
-    
+
     ASSERT(length >= 0);
     ASSERT(filename != NULL);
 
@@ -526,10 +495,8 @@
     ASSERT(sizeof *disk_inode == BLOCK_SECTOR_SIZE);
 
     disk_inode = calloc(1, sizeof *disk_inode);
-    
     if (disk_inode != NULL) {
         disk_inode->length = length;
-<<<<<<< HEAD
         disk_inode->magic = INODE_MAGIC;
         strlcpy(disk_inode->filename, filename, NAME_MAX + 1);
         disk_inode->parent_dir = parent;
@@ -540,55 +507,24 @@
         		disk_inode->dir_contents[i] = BOGUS_SECTOR;
         	}
         }
-        else
+        else {
         	disk_inode->is_dir = false;
-
-        if (free_map_allocate(sectors, &disk_inode->start)) {
-
-            cache_sector_id dst = crab_into_cached_sector(sector, false);
-            cache_write(dst, disk_inode, 0, BLOCK_SECTOR_SIZE);
-            crab_outof_cached_sector(dst, false);
-            
-            if (sectors > 0) {
-                static char zeros[BLOCK_SECTOR_SIZE];
-                size_t i;
-                            
-                for (i = 0; i < sectors; i++) {
-                    cache_sector_id dst = crab_into_cached_sector(
-                    		disk_inode->start + i, false);
-                    cache_write(dst, &zeros, 0, BLOCK_SECTOR_SIZE);
-                    crab_outof_cached_sector(dst, false);                    
-                }                
-            }
-            
-            success = true; 
-        }
-
+        }
+
+        if (inode_extend(true, &disk_inode->doubly_indirect, 0,
+				&disk_inode->length, false)) {
+			/* Write the disk_inode to disk, too! */
+			cache_sector_id di = crab_into_cached_sector(sector, false, true);
+			cache_write(di, (void *) disk_inode, 0, BLOCK_SECTOR_SIZE);
+			crab_outof_cached_sector(di, false);
+
+			if (length > 0) {
+				ASSERT(disk_inode->doubly_indirect != SILLY_OLD_DISK_SECTOR);
+			}
+			success = true;
+		}
         free(disk_inode);
-=======
-        disk_inode->magic = INODE_MAGIC;        
-                        
-        if (inode_extend(true, &disk_inode->doubly_indirect, 0, 
-                &disk_inode->length, false)) {
-            /* Write the disk_inode to disk, too! */
-            
-            cache_sector_id di = crab_into_cached_sector(sector, false, true);
-
-            cache_write(di, (void *) disk_inode, 0, BLOCK_SECTOR_SIZE);             
-
-            crab_outof_cached_sector(di, false);
-
-            if (length > 0) {
-                ASSERT(disk_inode->doubly_indirect != SILLY_OLD_DISK_SECTOR);
-            }
-
-            success = true;         
-        }
-                    
-        free(disk_inode);        
->>>>>>> 7b1a7152
-    }
-
+    }
     return success;
 }
 
@@ -724,26 +660,6 @@
     }
 }
 
-/*  Intended to destroy and free all of the inode's sectors except the inode
-    on disk, itself. Useful if you're sequentially operating through inodes
-    and directories and something goes wrong. */
-void inode_tree_destroy(block_sector_t inode_sector) {
-    cache_sector_id src = crab_into_cached_sector(inode_sector, true, false);  
-
-    struct inode_disk *data = 
-        (struct inode_disk *) get_cache_sector_base_addr(src);    
-
-    block_sector_t doubly_indirect = data->doubly_indirect;
-        
-    crab_outof_cached_sector(src, true);        
-
-    /* Re-appropriated cleanup function, ignore the name */  
-    if (doubly_indirect != SILLY_OLD_DISK_SECTOR) 
-        cleanup_failed_extension(0, 0, &doubly_indirect, true, true, true); 
-
-    free_map_release(inode_sector, 1);
-}
-
 /*! Reads an inode from SECTOR
     and returns a `struct inode' that contains it.
     Returns a null pointer if memory allocation fails. */
@@ -752,37 +668,34 @@
     struct inode *inode;    
 
     /* Check whether this inode is already open. */
-    lock_acquire(&open_inodes_lock);    
-
+        lock_acquire(&open_inodes_lock);
+
+    /* Check whether this inode is already open. */
     for (e = list_begin(&open_inodes); e != list_end(&open_inodes);
-         e = list_next(e)) {        
+         e = list_next(e)) {
         inode = list_entry(e, struct inode, elem);
-<<<<<<< HEAD
         if (inode->sector == sector) {
-            inode_reopen(inode);            
-=======
-        if (inode->sector == sector) {            
-            inode_reopen(inode);            
+            inode_reopen(inode);
             lock_release(&open_inodes_lock);
->>>>>>> 7b1a7152
             return inode; 
         }
     }    
 
     /* Allocate memory. */
-    inode = malloc(sizeof *inode);    
-    if (inode == NULL) {        
-        lock_release(&open_inodes_lock);
-        return NULL;
+    inode = malloc(sizeof *inode);
+    if (inode == NULL) {
+    	lock_release(&open_inodes_lock);
+    	return NULL;
     }
 
     /* Initialize. */
     list_push_front(&open_inodes, &inode->elem);
-    inode->sector = sector;
-    inode->open_cnt = 1;
-    inode->deny_write_cnt = 0;
-<<<<<<< HEAD
-    inode->removed = false;
+	inode->sector = sector;
+	inode->open_cnt = 1;
+	inode->deny_write_cnt = 0;
+	inode->removed = false;
+	lock_init(&inode->extension_lock);
+	lock_init(&inode->ismd_lock);
 
     /* Read the inode from disk to see if it's a directory. If it is then
        copy the directory's entries. */
@@ -793,7 +706,7 @@
     }
 
     /* Fetch the node from the cache (or disk if necessary) */
-    cache_sector_id src = crab_into_cached_sector(inode->sector, true);
+    cache_sector_id src = crab_into_cached_sector(inode->sector, true, false);
 	cache_read(src, tmp_buf, 0, BLOCK_SECTOR_SIZE);
 	crab_outof_cached_sector(src, true);
 
@@ -808,13 +721,8 @@
 		}
     }
     free (tmp_buf);
-
-=======
-    inode->removed = false;     
-    lock_init(&inode->extension_lock);    
-    lock_init(&inode->ismd_lock);
     lock_release(&open_inodes_lock);
->>>>>>> 7b1a7152
+
     return inode;
 }
 
@@ -838,30 +746,6 @@
     if (inode == NULL)
         return;
 
-<<<<<<< HEAD
-    /* Release resources if this was the last opener. */
-    if (--inode->open_cnt == 0) {
-        /* Remove from inode list and release lock. */
-        list_remove(&inode->elem);
-        
-        /* Deallocate blocks if removed. */
-        if (inode->removed) {
-
-            block_sector_t start;
-            off_t length; 
-
-            cache_sector_id src = crab_into_cached_sector(inode->sector, true);        
-            
-            struct inode_disk *data = 
-                (struct inode_disk *) get_cache_sector_base_addr(src);             
-
-
-
-            start = data->start;
-            length = data->length;
-
-            crab_outof_cached_sector(src, true);        
-=======
     int open_count;
     lock_acquire(&inode->ismd_lock);
     open_count = --inode->open_cnt;
@@ -881,33 +765,35 @@
         lock_acquire(&open_inodes_lock);
         list_remove(&inode->elem);        
         lock_release(&open_inodes_lock);
->>>>>>> 7b1a7152
             
         /* Deallocate blocks if removed. */
         if (inode->removed) {        
             inode_tree_destroy(inode->sector);
         }
-        else {
-        	cache_sector_id src = crab_into_cached_sector(inode->sector, true);
-			struct inode_disk *data =
-				(struct inode_disk *) get_cache_sector_base_addr(src);
-
-			// Add in the potentially changed things from the given inode
-			// to the disk inode.
-			strlcpy(data->filename, inode->filename, NAME_MAX + 1);
-			data->is_dir = inode->is_dir;
-			data->parent_dir = inode->parent_dir;
-			int i;
-			for (i = 0; i < MAX_DIR_ENTRIES; i++) {
-				data->dir_contents[i] = inode->dir_contents[i];
-			}
-			cache_write(src, (void *) data, 0, BLOCK_SECTOR_SIZE);
-			crab_outof_cached_sector(src, true);
-        }
 
         free(inode); 
     }
-}    
+}      
+
+/*  Intended to destroy and free all of the inode's sectors except the inode
+    on disk, itself. Useful if you're sequentially operating through inodes
+    and directories and something goes wrong. */
+void inode_tree_destroy(block_sector_t inode_sector) {
+    cache_sector_id src = crab_into_cached_sector(inode_sector, true, false);  
+
+    struct inode_disk *data = 
+        (struct inode_disk *) get_cache_sector_base_addr(src);    
+
+    block_sector_t doubly_indirect = data->doubly_indirect;
+        
+    crab_outof_cached_sector(src, true);        
+
+    /* Re-appropriated cleanup function, ignore the name */  
+    if (doubly_indirect != SILLY_OLD_DISK_SECTOR) 
+        cleanup_failed_extension(0, 0, &doubly_indirect, true, true, true); 
+
+    free_map_release(inode_sector, 1);
+}
 
 /*! Marks INODE to be deleted when it is closed by the last caller who
     has it open. Don't need to synchronize. */
@@ -958,27 +844,16 @@
 
 /*! Writes SIZE bytes from BUFFER into INODE, starting at OFFSET.
     Returns the number of bytes actually written, which may be
-<<<<<<< HEAD
-    less than SIZE if end of file is reached or an error occurs.
-    (Normally a write at end of file would extend the inode, but
-    growth is not yet implemented.) */
-off_t inode_write_at(struct inode *inode, const void *buffer_,
-		off_t size, off_t offset) {
-=======
     less than SIZE if file cannot be extended. */
 off_t inode_write_at(struct inode *inode, const void *buffer_, off_t size, off_t offset) {
     ASSERT(inode != NULL);    
 
->>>>>>> 7b1a7152
     const uint8_t *buffer = buffer_;
     off_t bytes_written = 0;
 
     if (inode->deny_write_cnt)
         return 0;
 
-<<<<<<< HEAD
-    //printf("  --> about to enter while. size is %d\n", size);
-=======
     if (size == 0) {
         return 0;
     }        
@@ -1044,7 +919,6 @@
             lock_release(&inode->extension_lock);
         }
     }    
->>>>>>> 7b1a7152
 
     while (size > 0) {
         /* Sector to write, starting byte offset within sector. */
@@ -1058,9 +932,6 @@
 
         /* Number of bytes to actually write into this sector. */
         int chunk_size = size < min_left ? size : min_left;
-
-        // printf("    --> chunk_size = %d\n", chunk_size);
-
         if (chunk_size <= 0)
             break;
                 
@@ -1119,7 +990,15 @@
     return l;
 }
 
-<<<<<<< HEAD
+static void inode_set_length(const struct inode *inode, off_t updated_length) {
+    ASSERT (inode != NULL);
+    cache_sector_id src = crab_into_cached_sector(inode->sector, false, false);    
+    struct inode_disk *data = 
+        (struct inode_disk *) get_cache_sector_base_addr(src);            
+    data->length = updated_length;
+    crab_outof_cached_sector(src, false);            
+}
+
 /*! Returns the index of the first open entry in the list of directory
     entries for the given directory DIR. Returns -1 if not found.
  */
@@ -1197,58 +1076,4 @@
 	block_sector_t sect;
 	inode_find_matching_idx_and_sector(directory, name, &sect, &idx);
 	return sect;
-}
-
-// TODO maybe get rid of this and use given function instead...
-/*! Get an inode pointer from a sector ID. Must be freed. */
-struct inode_disk *inode_get_inode_from_sector(block_sector_t sect) {
-	void *tmp_buf = malloc ((size_t) BLOCK_SECTOR_SIZE);
-	if (tmp_buf == NULL) {
-		PANIC("Couldn't malloc enough room for tmp buf.");
-		NOT_REACHED();
-	}
-	cache_sector_id src = crab_into_cached_sector(sect, true);
-	cache_read(src, tmp_buf, 0, BLOCK_SECTOR_SIZE);
-	crab_outof_cached_sector(src, true);
-	struct inode_disk *tmp_inode = (struct inode_disk *) tmp_buf;
-	return tmp_inode;
-}
-
-// TODO Might not need this if using given function...
-/*! Copies the contents of the given inode_disk into a new inode. It's the
-    caller's responsiblity to free both structs eventually. */
-struct inode * inode_disk_to_regular(struct inode_disk * dsk_version,
-		block_sector_t sector) {
-	void *tmp_buf = malloc ((size_t) BLOCK_SECTOR_SIZE);
-	if (tmp_buf == NULL) {
-		PANIC("Couldn't malloc enough room for tmp buf.");
-		NOT_REACHED();
-	}
-	struct inode *tmp_inode = (struct inode *) tmp_buf;
-	tmp_inode->deny_write_cnt = 1;
-	strlcpy(tmp_inode->filename, dsk_version->filename, NAME_MAX + 1);
-	tmp_inode->open_cnt = -1;
-	tmp_inode->parent_dir = dsk_version->parent_dir;
-	tmp_inode->removed = false;
-	tmp_inode->sector = sector;
-	tmp_inode->is_dir = dsk_version->is_dir;
-	int i;
-	for (i = 0; i < MAX_DIR_ENTRIES; i++) {
-		tmp_inode->dir_contents[i] = dsk_version->dir_contents[i];
-	}
-	return tmp_inode;
-}
-=======
-static void inode_set_length(const struct inode *inode, off_t updated_length) {
-    ASSERT (inode != NULL);
-
-    cache_sector_id src = crab_into_cached_sector(inode->sector, false, false);    
-    
-    struct inode_disk *data = 
-        (struct inode_disk *) get_cache_sector_base_addr(src);            
-    
-    data->length = updated_length;
-    
-    crab_outof_cached_sector(src, false);            
-}
->>>>>>> 7b1a7152
+}