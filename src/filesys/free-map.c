#include "filesys/free-map.h"
#include <bitmap.h>

#include <debug.h>
#include <stdio.h>
#include <string.h>

#include "filesys/file.h"
#include "filesys/filesys.h"
#include "filesys/inode.h"
#include "threads/synch.h"

static struct file *free_map_file;   /*!< Free map file. */
static struct bitmap *free_map;      /*!< Free map, one bit per sector. */
static struct lock free_map_lock;

/*! Initializes the free map. */
void free_map_init(void) {
    lock_init(&free_map_lock);    
    free_map = bitmap_create(block_size(fs_device));
    if (free_map == NULL)
        PANIC("bitmap creation failed--file system device is too large");
    bitmap_mark(free_map, FREE_MAP_SECTOR);
    bitmap_mark(free_map, ROOT_DIR_SECTOR);
}

/*! Allocates CNT consecutive sectors from the free map and stores the first
    into *SECTORP.

    Returns true if successful, false if not enough consecutive sectors were
    available or if the free_map file could not be written. */
bool free_map_allocate(size_t cnt, block_sector_t *sectorp) {
    
    /* Require this for simpler file extension */
    ASSERT(cnt == 1);

    lock_acquire(&free_map_lock);    
    block_sector_t sector = bitmap_scan_and_flip(free_map, 0, cnt, false);
    
    if (sector != BITMAP_ERROR && free_map_file != NULL &&
        !bitmap_write(free_map, free_map_file)) {

        // ==TODO== Move bitmap writes on the free-map to write-behind         
        sector = BITMAP_ERROR;
    }
    if (sector != BITMAP_ERROR) {
        *sectorp = sector;        
    }
    lock_release(&free_map_lock);

    return sector != BITMAP_ERROR;
}

/*! Makes CNT sectors starting at SECTOR available for use. */
void free_map_release(block_sector_t sector, size_t cnt) {
    lock_acquire(&free_map_lock);
    ASSERT(bitmap_all(free_map, sector, cnt));
    bitmap_set_multiple(free_map, sector, cnt, false);
    bitmap_write(free_map, free_map_file); //==TODO== Currently assumed to work    
    
    lock_release(&free_map_lock);    
}

/*! Opens the free map file and reads it from disk. */
void free_map_open(void) {
    lock_acquire(&free_map_lock);
    free_map_file = file_open(inode_open(FREE_MAP_SECTOR));
    if (free_map_file == NULL)
        PANIC("can't open free map");
    if (!bitmap_read(free_map, free_map_file))
        PANIC("can't read free map");
    lock_release(&free_map_lock);
}

/*! Writes the free map to disk and closes the free map file. */
void free_map_close(void) {
    file_close(free_map_file);
}

/*! Creates a new free map file on disk and writes the free map to it. */
void free_map_create(void) {
<<<<<<< HEAD
    /* Create inode. */
    if (!inode_create(FREE_MAP_SECTOR, bitmap_file_size(free_map), false,
    		"", BOGUS_SECTOR)) {
=======
    /* Create inode. */        

    if (!inode_create(FREE_MAP_SECTOR, bitmap_file_size(free_map)))
>>>>>>> 7b1a7152
        PANIC("free map creation failed");
    }

    /* Write bitmap to file. */
    free_map_file = file_open(inode_open(FREE_MAP_SECTOR));
    if (free_map_file == NULL)
        PANIC("can't open free map");

    lock_acquire(&free_map_lock);
    if (!bitmap_write(free_map, free_map_file))
        PANIC("can't write free map");
    lock_release(&free_map_lock);    
}
<|MERGE_RESOLUTION|>--- conflicted
+++ resolved
@@ -1,10 +1,8 @@
 #include "filesys/free-map.h"
 #include <bitmap.h>
-
 #include <debug.h>
 #include <stdio.h>
 #include <string.h>
-
 #include "filesys/file.h"
 #include "filesys/filesys.h"
 #include "filesys/inode.h"
@@ -12,7 +10,7 @@
 
 static struct file *free_map_file;   /*!< Free map file. */
 static struct bitmap *free_map;      /*!< Free map, one bit per sector. */
-static struct lock free_map_lock;
+static struct lock free_map_lock;    /*!< Free map lock. */
 
 /*! Initializes the free map. */
 void free_map_init(void) {
@@ -79,15 +77,10 @@
 
 /*! Creates a new free map file on disk and writes the free map to it. */
 void free_map_create(void) {
-<<<<<<< HEAD
-    /* Create inode. */
-    if (!inode_create(FREE_MAP_SECTOR, bitmap_file_size(free_map), false,
-    		"", BOGUS_SECTOR)) {
-=======
     /* Create inode. */        
 
-    if (!inode_create(FREE_MAP_SECTOR, bitmap_file_size(free_map)))
->>>>>>> 7b1a7152
+    if (!inode_create(FREE_MAP_SECTOR, bitmap_file_size(free_map),
+    		false, "", BOGUS_SECTOR)) {
         PANIC("free map creation failed");
     }
 
